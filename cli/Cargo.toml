[package]
name = "cargo-contract"
version = "0.1.2"
authors = ["Parity Technologies <admin@parity.io>"]
build = "build.rs"
edition = "2018"
<<<<<<< HEAD
license = "GPL-3.0"
=======

license = "APACHE-2.0"
>>>>>>> 73e3abd9
readme = "README.md"
repository = "https://github.com/paritytech/ink"
documentation = "https://github.com/paritytech/ink/wiki"
homepage = "https://www.parity.io/"
description = "Setup and deployment tool for developing Wasm based smart contracts via ink!"
keywords = ["wasm", "parity", "webassembly", "blockchain", "edsl"]
categories = ["cli", "tool"]
include = ["Cargo.toml", "src/**/*.rs", "README.md", "LICENSE"]

[dependencies]
env_logger = "0.7"
derive_more = { version = "0.99.2", default-features = false, features = ["from", "display"] }
structopt = "0.3"
itertools = "0.8"
log = "0.4"
heck = "0.3"
futures = "0.1.28"
jsonrpc-core-client = { version = "14.0", features = ["ws"] }
zip = { version = "0.5", default-features = false }
pwasm-utils = "0.12"
parity-wasm = "0.41"
cargo_metadata = "0.9"
substrate-primitives = { git = "https://github.com/paritytech/substrate/", package = "substrate-primitives" }
subxt = { git = "https://github.com/paritytech/substrate-subxt/", branch = "v0.2", package = "substrate-subxt" }
tokio = "0.1.21"
url = "1.7"

[build-dependencies]
zip = { version = "0.5", default-features = false }
walkdir = "2.2"

[dev-dependencies]
assert_matches = "1.3.0"
tempfile = "3.1.0"
wabt = "0.9.0"

[features]
default = []
test-ci-only = []<|MERGE_RESOLUTION|>--- conflicted
+++ resolved
@@ -4,12 +4,7 @@
 authors = ["Parity Technologies <admin@parity.io>"]
 build = "build.rs"
 edition = "2018"
-<<<<<<< HEAD
-license = "GPL-3.0"
-=======
-
 license = "APACHE-2.0"
->>>>>>> 73e3abd9
 readme = "README.md"
 repository = "https://github.com/paritytech/ink"
 documentation = "https://github.com/paritytech/ink/wiki"
