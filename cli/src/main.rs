// Copyright 2018-2019 Parity Technologies (UK) Ltd.
// This file is part of ink!.
//
// ink! is free software: you can redistribute it and/or modify
// it under the terms of the GNU General Public License as published by
// the Free Software Foundation, either version 3 of the License, or
// (at your option) any later version.
//
// ink! is distributed in the hope that it will be useful,
// but WITHOUT ANY WARRANTY; without even the implied warranty of
// MERCHANTABILITY or FITNESS FOR A PARTICULAR PURPOSE.  See the
// GNU General Public License for more details.
//
// You should have received a copy of the GNU General Public License
// along with ink!.  If not, see <http://www.gnu.org/licenses/>.

mod cmd;

use structopt::{
    clap::AppSettings,
    StructOpt,
};
use url::Url;

#[derive(Debug, StructOpt)]
#[structopt(bin_name = "cargo")]
pub(crate) enum Opts {
    #[structopt(
        name = "contract",
        raw(
            setting = "AppSettings::UnifiedHelpMessage",
            setting = "AppSettings::DeriveDisplayOrder",
            setting = "AppSettings::DontCollapseArgsInUsage"
        )
    )]
    /// Utilities to develop Wasm smart contracts.
    Contract(ContractArgs),
}

#[derive(Debug, StructOpt)]
pub(crate) struct ContractArgs {
    #[structopt(subcommand)]
    cmd: Command,
}

#[derive(Debug, Copy, Clone, PartialEq, Eq)]
pub(crate) enum AbstractionLayer {
    Core,
    Model,
    Lang,
}

use std::result::Result as StdResult;

#[derive(Debug, Copy, Clone, PartialEq, Eq)]
pub(crate) struct InvalidAbstractionLayer;

impl std::fmt::Display for InvalidAbstractionLayer {
    fn fmt(&self, f: &mut std::fmt::Formatter) -> std::fmt::Result {
        write!(f, "expected `core`, `model` or `lang`")
    }
}

impl std::str::FromStr for AbstractionLayer {
    type Err = InvalidAbstractionLayer;

    fn from_str(input: &str) -> StdResult<Self, Self::Err> {
        match input {
            "core" => Ok(AbstractionLayer::Core),
            "model" => Ok(AbstractionLayer::Model),
            "lang" => Ok(AbstractionLayer::Lang),
            _ => Err(InvalidAbstractionLayer),
        }
    }
}

#[derive(Debug, StructOpt)]
enum Command {
    /// Setup and create a new smart contract.
    #[structopt(name = "new")]
    New {
        /// The abstraction layer to use: `core`, `model` or `lang`
        #[structopt(short = "l", long = "layer", default_value = "lang")]
        layer: AbstractionLayer,
        /// The name of the newly created smart contract.
        name: String,
    },
    /// Builds the smart contract.
    #[structopt(name = "build")]
    Build {},
    /// Test the smart contract off-chain.
    #[structopt(name = "test")]
    Test {},
    /// Deploy the smart contract on-chain. (Also for testing purposes.)
    #[structopt(name = "deploy")]
    Deploy {
        /// Websockets url of a substrate node
        #[structopt(
            name = "url",
            long,
            parse(try_from_str),
            default_value = "ws://localhost:9944"
        )]
        url: Url,
        /// Secret key URI for the account deploying the contract.
        #[structopt(name = "suri", long, short)]
        suri: String,
        /// Password for the secret key
        #[structopt(name = "password", long, short)]
        password: Option<String>,
        #[structopt(name = "gas", long, default_value = "500000")]
        /// Maximum amount of gas to be used in this deployment
        gas: u64,
        /// Path to wasm contract code, defaults to ./target/<name>-pruned.wasm
        #[structopt(parse(from_os_str))]
        wasm_path: Option<std::path::PathBuf>,
    },
}

<<<<<<< HEAD
fn main() -> cmd::Result<()> {
    env_logger::init();

=======
fn main() {
>>>>>>> a0aac702
    let Opts::Contract(args) = Opts::from_args();
    match exec(args.cmd) {
        Ok(msg) => println!("\t{}", msg),
        Err(err) => eprintln!("error: {}", err),
    }
}

fn exec(cmd: Command) -> cmd::Result<String> {
    use crate::cmd::{
        CommandError,
    };
    match &cmd {
        Command::New { layer, name } => cmd::execute_new(*layer, name),
        Command::Build {} => {
            Err(CommandError::UnimplementedCommand)
        }
        Command::Test {} => {
            Err(CommandError::UnimplementedCommand)
        }
<<<<<<< HEAD
        Command::Deploy {
            url,
            suri,
            password,
            gas,
            wasm_path,
        } => {
            cmd::execute_deploy(
                url.clone(),
                suri,
                password.as_ref().map(String::as_ref),
                *gas,
                wasm_path.clone(),
            )
=======
        Command::Deploy { .. } => {
            Err(CommandError::UnimplementedCommand)
>>>>>>> a0aac702
        }
    }
}<|MERGE_RESOLUTION|>--- conflicted
+++ resolved
@@ -117,13 +117,9 @@
     },
 }
 
-<<<<<<< HEAD
-fn main() -> cmd::Result<()> {
+fn main() {
     env_logger::init();
 
-=======
-fn main() {
->>>>>>> a0aac702
     let Opts::Contract(args) = Opts::from_args();
     match exec(args.cmd) {
         Ok(msg) => println!("\t{}", msg),
@@ -143,7 +139,6 @@
         Command::Test {} => {
             Err(CommandError::UnimplementedCommand)
         }
-<<<<<<< HEAD
         Command::Deploy {
             url,
             suri,
@@ -158,10 +153,6 @@
                 *gas,
                 wasm_path.clone(),
             )
-=======
-        Command::Deploy { .. } => {
-            Err(CommandError::UnimplementedCommand)
->>>>>>> a0aac702
         }
     }
 }