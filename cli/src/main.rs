// Copyright 2018-2019 Parity Technologies (UK) Ltd.
// This file is part of ink!.
//
// ink! is free software: you can redistribute it and/or modify
// it under the terms of the GNU General Public License as published by
// the Free Software Foundation, either version 3 of the License, or
// (at your option) any later version.
//
// ink! is distributed in the hope that it will be useful,
// but WITHOUT ANY WARRANTY; without even the implied warranty of
// MERCHANTABILITY or FITNESS FOR A PARTICULAR PURPOSE.  See the
// GNU General Public License for more details.
//
// You should have received a copy of the GNU General Public License
// along with ink!.  If not, see <http://www.gnu.org/licenses/>.

mod cmd;

use structopt::{
    clap::AppSettings,
    StructOpt,
};
use url::Url;

#[derive(Debug, StructOpt)]
#[structopt(bin_name = "cargo")]
pub(crate) enum Opts {
    #[structopt(
        name = "contract",
        raw(
            setting = "AppSettings::UnifiedHelpMessage",
            setting = "AppSettings::DeriveDisplayOrder",
            setting = "AppSettings::DontCollapseArgsInUsage"
        )
    )]
    /// Utilities to develop Wasm smart contracts.
    Contract(ContractArgs),
}

#[derive(Debug, StructOpt)]
pub(crate) struct ContractArgs {
    #[structopt(subcommand)]
    cmd: Command,
}

#[derive(Debug, Copy, Clone, PartialEq, Eq)]
pub(crate) enum AbstractionLayer {
    Core,
    Model,
    Lang,
}

use std::{
    path::PathBuf,
    result::Result as StdResult,
};

#[derive(Debug, Copy, Clone, PartialEq, Eq)]
pub(crate) struct InvalidAbstractionLayer;

impl std::fmt::Display for InvalidAbstractionLayer {
    fn fmt(&self, f: &mut std::fmt::Formatter) -> std::fmt::Result {
        write!(f, "expected `core`, `model` or `lang`")
    }
}

impl std::str::FromStr for AbstractionLayer {
    type Err = InvalidAbstractionLayer;

    fn from_str(input: &str) -> StdResult<Self, Self::Err> {
        match input {
            "core" => Ok(AbstractionLayer::Core),
            "model" => Ok(AbstractionLayer::Model),
            "lang" => Ok(AbstractionLayer::Lang),
            _ => Err(InvalidAbstractionLayer),
        }
    }
}

#[derive(Debug, StructOpt)]
enum Command {
    /// Setup and create a new smart contract.
    #[structopt(name = "new")]
    New {
        /// The abstraction layer to use: `core`, `model` or `lang`
        #[structopt(short = "l", long = "layer", default_value = "lang")]
        layer: AbstractionLayer,
        /// The name of the newly created smart contract.
        name: String,
        /// The optional target directory for the contract project
        #[structopt(short, long, parse(from_os_str))]
        target_dir: Option<PathBuf>,
    },
    /// Builds the smart contract.
    #[structopt(name = "build")]
    Build {},
    /// Generate abi artifacts
    #[structopt(name = "generate-abi")]
    GenerateAbi {},
    /// Test the smart contract off-chain.
    #[structopt(name = "test")]
    Test {},
    /// Deploy the smart contract on-chain. (Also for testing purposes.)
    #[structopt(name = "deploy")]
    Deploy {
        /// Websockets url of a substrate node
        #[structopt(
            name = "url",
            long,
            parse(try_from_str),
            default_value = "ws://localhost:9944"
        )]
        url: Url,
        /// Secret key URI for the account deploying the contract.
        #[structopt(name = "suri", long, short)]
        suri: String,
        /// Password for the secret key
        #[structopt(name = "password", long, short)]
        password: Option<String>,
        #[structopt(name = "gas", long, default_value = "500000")]
        /// Maximum amount of gas to be used in this deployment
        gas: u64,
        /// Path to wasm contract code, defaults to ./target/<name>-pruned.wasm
        #[structopt(parse(from_os_str))]
        wasm_path: Option<std::path::PathBuf>,
    },
}

fn main() {
    env_logger::init();

    let Opts::Contract(args) = Opts::from_args();
    match exec(args.cmd) {
        Ok(msg) => println!("\t{}", msg),
        Err(err) => eprintln!("error: {}", err),
    }
}

fn exec(cmd: Command) -> cmd::Result<String> {
    use crate::cmd::CommandError;
    match &cmd {
<<<<<<< HEAD
        Command::New { layer, name } => cmd::execute_new(*layer, name),
        Command::Build {} => cmd::execute_build(),
        Command::GenerateAbi {} => cmd::execute_generate_abi(),
=======
        Command::New {
            layer,
            name,
            target_dir,
        } => cmd::execute_new(*layer, name, target_dir.as_ref()),
        Command::Build {} => cmd::execute_build(None),
>>>>>>> b748cc16
        Command::Test {} => Err(CommandError::UnimplementedCommand),
        Command::Deploy {
            url,
            suri,
            password,
            gas,
            wasm_path,
        } => {
            cmd::execute_deploy(
                url.clone(),
                suri,
                password.as_ref().map(String::as_ref),
                *gas,
                wasm_path.as_ref(),
            )
        }
    }
}<|MERGE_RESOLUTION|>--- conflicted
+++ resolved
@@ -139,18 +139,13 @@
 fn exec(cmd: Command) -> cmd::Result<String> {
     use crate::cmd::CommandError;
     match &cmd {
-<<<<<<< HEAD
-        Command::New { layer, name } => cmd::execute_new(*layer, name),
-        Command::Build {} => cmd::execute_build(),
-        Command::GenerateAbi {} => cmd::execute_generate_abi(),
-=======
         Command::New {
             layer,
             name,
             target_dir,
         } => cmd::execute_new(*layer, name, target_dir.as_ref()),
         Command::Build {} => cmd::execute_build(None),
->>>>>>> b748cc16
+        Command::GenerateAbi {} => cmd::execute_generate_abi(),
         Command::Test {} => Err(CommandError::UnimplementedCommand),
         Command::Deploy {
             url,
