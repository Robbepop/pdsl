--- conflicted
+++ resolved
@@ -39,7 +39,6 @@
     new::execute_new,
 };
 
-<<<<<<< HEAD
 fn exec_cargo(command: &str, args: &[&'static str]) -> Result<()> {
     let output = Command::new("cargo")
         .arg("+nightly")
@@ -55,7 +54,8 @@
     }
 
     Ok(())
-=======
+}
+
 #[cfg(test)]
 mod tests {
     use std::path::PathBuf;
@@ -66,5 +66,4 @@
 
         f(&tmp_dir.into_path());
     }
->>>>>>> b748cc16
 }