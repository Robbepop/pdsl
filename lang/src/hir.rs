// Copyright 2018-2019 Parity Technologies (UK) Ltd.
// This file is part of ink!.
//
// ink! is free software: you can redistribute it and/or modify
// it under the terms of the GNU General Public License as published by
// the Free Software Foundation, either version 3 of the License, or
// (at your option) any later version.
//
// ink! is distributed in the hope that it will be useful,
// but WITHOUT ANY WARRANTY; without even the implied warranty of
// MERCHANTABILITY or FITNESS FOR A PARTICULAR PURPOSE.  See the
// GNU General Public License for more details.
//
// You should have received a copy of the GNU General Public License
// along with ink!.  If not, see <http://www.gnu.org/licenses/>.

use crate::ast;
use proc_macro2::{
    Ident,
    Span,
};
use syn::{
    self,
    punctuated::Punctuated,
    Result,
    Token,
    Type,
};

/// A smart contract.
#[derive(Debug)]
pub struct Contract {
    /// The name of the smart contract.
    pub name: Ident,
    /// The type of the environment types
    pub env_types_type: Type,
    /// The storage state fields.
    pub state: State,
    /// The deploy handler of the smart contract.
    pub on_deploy: DeployHandler,
    /// The messages of the smart contract.
    pub messages: Vec<Message>,
    /// Methods of the smart contract.
    pub methods: Vec<Method>,
    /// Events of the smart contract.
    pub events: Vec<Event>,
}

/// An event definition.
#[derive(Debug)]
pub struct Event {
    pub attrs: Vec<syn::Attribute>,
    pub ident: Ident,
    pub args: Punctuated<ast::EventArg, Token![,]>,
}

/// Returns an iterator over all doc attributes.
pub fn filter_doc_attributes(
    attrs: &[syn::Attribute],
) -> impl Iterator<Item = &syn::Attribute> {
    attrs
        .iter()
        .filter(|attr| attr.style == syn::AttrStyle::Outer && attr.path.is_ident("doc"))
}

impl Event {
    /// Returns all doc attributes of the message.
    pub fn docs(&self) -> impl Iterator<Item = &syn::Attribute> {
        filter_doc_attributes(&self.attrs)
    }
}

impl Contract {
    /// Extracts the type for environment types from the contract items
    /// and performs some integrity checks on it.
    ///
    /// # Errors
    ///
    /// - If no type for environment types has been found.
    /// - If more than one type for environment types has been found.
    fn extract_env_types(contract: &ast::Contract) -> Result<Type> {
        let env_types = contract
            .env_metas()
            .flat_map(|meta| meta.env_types_metas.clone())
            .map(|meta| {
                if meta.ident == "env" {
                    Ok(meta.ty)
                } else {
                    Err(syn::Error::new(
                        Span::call_site(),
                        format!("unknown env attribute '{}'", meta.ident),
                    ))
                }
            })
            .collect::<Result<Vec<_>>>()?;
        if env_types.is_empty() {
            return Err(syn::Error::new(
                Span::call_site(),
                "couldn't find an `#![env = <EnvTypesImpl>]` attribute",
            ))
        }
        if env_types.len() > 1 {
            return Err(syn::Error::new(
                Span::call_site(),
                format!(
                    "requires exactly one `#![env = <EnvTypesImpl>]` attribute; found {:?}",
                    env_types.len()
                ),
            ))
        }
        Ok(env_types[0].clone())
    }

    /// Extracts all events from the contract.
    ///
    /// Performs some semantic checks on them as a whole.
    ///
    /// # Errors
    ///
    /// - If there are multiple events with the same names.
    /// - If an event has the same name as the contract
    fn extract_events(
        contract_ident: &Ident,
        contract: &ast::Contract,
    ) -> Result<Vec<Event>> {
        let events = contract.events().collect::<Vec<_>>();
        let mut unique_events = std::collections::HashSet::<&ast::ItemEvent>::new();
        for event in &events {
            if &event.ident == contract_ident {
                bail!(
                    event.ident,
                    "cannot declare an event with the same name as the contract",
                );
            }
            if !unique_events.contains(event) {
                unique_events.insert(event);
            } else {
                bail!(
                    event.ident,
                    "cannot declare multiple events with the same name",
                );
            }
        }
        let mut ret = unique_events
            .iter()
            .map(|event| {
                Event {
                    attrs: event.attrs.clone(),
                    ident: event.ident.clone(),
                    args: event.args.clone(),
                }
            })
            .collect::<Vec<_>>();
        ret.sort_by(|e1, e2| e1.ident.partial_cmp(&e2.ident).unwrap());
        Ok(ret)
    }

    /// Extracts the contract state from the contract items
    /// and performs some integrity checks on it.
    ///
    /// # Errors
    ///
    /// - If no contract state has been found.
    /// - If more than one contract state has been found.
    fn extract_state(contract: &ast::Contract) -> Result<(&Ident, State)> {
        let states = contract.states().collect::<Vec<_>>();
        if states.is_empty() {
            return Err(syn::Error::new(
                Span::call_site(),
                "couldn't find a contract state `struct`",
            ))
        }
        if states.len() > 1 {
            return Err(syn::Error::new(
                Span::call_site(),
                format!(
                    "requires exactly one contract state `struct`; found {:?}",
                    states.len()
                ),
            ))
        }
        let state = states[0];
        Ok((&state.ident, State::from(state)))
    }

    fn unpack_impl_blocks(
        contract_ident: &Ident,
        contract: &ast::Contract,
    ) -> Result<(Vec<Message>, Vec<Method>)> {
        let impl_blocks = contract.impl_blocks().collect::<Vec<_>>();
        if impl_blocks.is_empty() {
            return Err(syn::Error::new(
                Span::call_site(),
                "requires at least one contract impl block `struct`; found none",
            ))
        }
        for impl_block in impl_blocks.iter() {
            if impl_block.self_ty != *contract_ident {
                bail!(
                    impl_block.self_ty,
                    "contract impl blocks must implement for the contract type: {}",
                    contract_ident
                );
            }
        }
        use itertools::Itertools as _;
        let (messages, methods): (Vec<_>, Vec<_>) = impl_blocks
            .into_iter()
            .flat_map(|impl_block| impl_block.items.iter())
            .partition_map(|msg_or_method| {
                use either::Either;
                if msg_or_method.vis.is_external() {
                    Either::Left(Message::from(msg_or_method))
                } else {
                    Either::Right(Method::from(msg_or_method))
                }
            });
        for method in methods.iter() {
            if method.sig.ident == "deploy" {
                bail!(
                    method.sig.ident,
                    "contract methods must not be named `deploy`",
                );
            }
        }
        for msg in messages.iter() {
            if msg.sig.ident == "deploy" {
                bail!(
                    msg.sig.ident,
                    "contract messages must not be named `deploy`",
                );
            }
            let inputs = &msg.sig.inputs;
            {
                match inputs.first() {
                    None => {
                        bail!(
                            msg.sig.ident,
                            "contract messages must operate on `&self` or `&mut self`",
                        );
                    }
                    Some(self_ty) => {
                        match self_ty {
<<<<<<< HEAD
                            ast::FnArg::SelfValue(_) | ast::FnArg::Captured(_) => {
                                bail!(
                                self_ty,
                                "contract messages must operate on `&self` or `&mut self`"
                            )
                            }
                            _ => (),
=======
                            ast::FnArg::Receiver(syn::Receiver {
                                mutability: None,
                                reference: Some(_),
                                ..
                            })
                            | ast::FnArg::Receiver(syn::Receiver {
                                mutability: Some(_),
                                reference: Some(_),
                                ..
                            }) => (),
                            _ => {
                                bail!(
                                    self_ty,
                                    "contract messages must operate on `&self` or `&mut self`",
                                );
                            }
>>>>>>> ea19d24a
                        }
                    }
                }
            }
            for fn_arg in inputs.iter().skip(1) {
                if let ast::FnArg::Typed(pat_ty) = fn_arg {
                    if let syn::Pat::Ident(pat_ident) = &*pat_ty.pat {
                        if pat_ident.ident == "env" {
                            bail!(
                                pat_ident.ident,
                                "contract messages must not contain an argument called `env`",
                            );
                        }
                    }
                }
            }
            if msg.sig.generics != Default::default() {
                bail!(msg.sig.generics, "contract messages must not be generic");
            }
        }
        Ok((messages, methods))
    }

    /// Extracts the deploy handler for the given contract identifier
    /// out of the given AST based smart contract token tree.
    ///
    /// # Errors
    ///
    /// - If there is no deploy handler.
    /// - If there is more than one deploy handler for the same contract.
    /// - If there is a deploy handler for a contract that does not exist.
    fn extract_deploy_handler(
        contract_ident: &Ident,
        contract: &ast::Contract,
    ) -> Result<DeployHandler> {
        let mut deploy_impl_blocks: Vec<&ast::ItemDeployImpl> =
            contract.deploy_impl_blocks().collect();
        if deploy_impl_blocks.is_empty() {
            bail!(
                contract_ident,
                "couldn't find a contract deploy implementation; requires exactly one",
            );
        }
        deploy_impl_blocks.retain(|block| block.self_ty == *contract_ident);
        if deploy_impl_blocks.is_empty() {
            bail!(
                contract_ident,
                "couldn't find a contract deploy implementation: `impl Deploy for {} {{ ... }}`",
                contract_ident,
            );
        }
        if deploy_impl_blocks.len() >= 2 {
            bail!(
                contract_ident,
                "found more than one contract deploy implementation for {}",
                contract_ident
            );
        }
        let deploy_impl_block = deploy_impl_blocks[0];

        let sig = &deploy_impl_block.item.sig;
        let self_ty = sig.inputs.first().unwrap();
        match self_ty {
            ast::FnArg::Receiver(syn::Receiver {
                mutability: Some(_),
                reference: Some(_),
                ..
            }) => (),
            _ => {
                bail!(
                    self_ty,
                    "the deploy implementation must operate on `&mut self`",
                );
            }
        }

        for fn_arg in sig.inputs.iter().skip(1) {
            if let ast::FnArg::Typed(pat_typed) = fn_arg {
                if let syn::Pat::Ident(pat_ident) = &*pat_typed.pat {
                    if pat_ident.ident == "env" {
                        bail!(
                            pat_ident.ident,
                            "the deploy implementation must not contain an argument named `env`",
                        );
                    }
                }
            }
        }
        if sig.generics != Default::default() {
            bail!(
                sig.generics,
                "the deploy implementation must not be generic",
            );
        }
        if sig.output != syn::ReturnType::Default {
            bail!(
                sig.output,
                "the deploy implementation must not have a return type",
            );
        }

        Ok(DeployHandler {
            attrs: deploy_impl_block.item.attrs.clone(),
            sig: deploy_impl_block.item.sig.clone(),
            block: deploy_impl_block.item.block.clone(),
        })
    }

    /// Creates a high-level representation contract from the given AST-level contract.
    ///
    /// # Errors
    ///
    /// If any invariant of a contract is invalidated.
    pub fn from_ast(contract: &ast::Contract) -> Result<Self> {
        let env_types_type = Self::extract_env_types(contract)?;
        let (ident, state) = Self::extract_state(contract)?;
        let deploy_handler = Self::extract_deploy_handler(ident, contract)?;
        let (messages, methods) = Self::unpack_impl_blocks(ident, contract)?;
        let events = Self::extract_events(ident, contract)?;
        Ok(Self {
            name: ident.clone(),
            env_types_type,
            state,
            on_deploy: deploy_handler,
            messages,
            methods,
            events,
        })
    }
}

#[derive(Debug)]
pub struct State {
    /// The attributes.
    ///
    /// # Note
    ///
    /// Also used for documentation.
    pub attrs: Vec<syn::Attribute>,
    /// The state fields.
    ///
    /// # Note
    ///
    /// These are the fields that are going to
    /// be stored in the contract storage.
    pub fields: syn::FieldsNamed,
}

impl From<&ast::ItemState> for State {
    fn from(state: &ast::ItemState) -> Self {
        Self {
            attrs: state.attrs.clone(),
            fields: state.fields.clone(),
        }
    }
}

/// The deploy handler of a smart contract.
///
/// # Note
///
/// This is what is getting called upon deploying a smart contract.
/// Normally this is used to initialize storage values.
#[derive(Debug, Clone)]
pub struct DeployHandler {
    /// The attributes.
    ///
    /// # Note
    ///
    /// Also used for documentation.
    pub attrs: Vec<syn::Attribute>,
    /// The function signature.
    pub sig: ast::Signature,
    /// The actual implementation.
    pub block: syn::Block,
}

impl DeployHandler {
    /// Returns all doc attributes of the message.
    pub fn docs(&self) -> impl Iterator<Item = &syn::Attribute> {
        filter_doc_attributes(&self.attrs)
    }

    /// Converts this on-deploy handler into its corresponding message.
    pub fn into_message(self) -> Message {
        Message {
            attrs: self.attrs,
            sig: self.sig,
            block: self.block,
        }
    }
}

impl From<Message> for DeployHandler {
    fn from(msg: Message) -> Self {
        Self {
            attrs: msg.attrs,
            sig: msg.sig,
            block: msg.block,
        }
    }
}

/// A message that is handled by the smart contract.
///
/// # Note
///
/// Messages of a smart contract are only callable externally.
/// They are used to communicate with other smart contracts.
#[derive(Debug)]
pub struct Message {
    /// The attributes.
    ///
    /// # Note
    ///
    /// Also used for documentation.
    pub attrs: Vec<syn::Attribute>,
    /// The message signature.
    ///
    /// # Note
    ///
    /// This also holds the name of the message.
    pub sig: ast::Signature,
    /// The actual implementation.
    pub block: syn::Block,
}

impl Message {
    /// Returns all doc attributes of the message.
    pub fn docs(&self) -> impl Iterator<Item = &syn::Attribute> {
        filter_doc_attributes(&self.attrs)
    }

    /// Returns `true` if the message potentially mutates its state.
    pub fn is_mut(&self) -> bool {
        let self_arg = self
            .sig
            .inputs
            .iter()
            .next()
            .expect("messages must always have at least `&mut self` as parameter");
        match self_arg {
            ast::FnArg::Receiver(syn::Receiver {
                reference,
                mutability,
                ..
            }) => reference.is_some() && mutability.is_some(),
            _ => panic!(),
        }
    }

    /// Returns the message selector for this message.
    pub fn selector(&self) -> [u8; 4] {
        raw_message_selector(self.sig.ident.to_string().as_str())
    }
}

fn raw_message_selector(name: &str) -> [u8; 4] {
    let keccak = ink_utils::hash::keccak256(name.as_bytes());
    [keccak[3], keccak[2], keccak[1], keccak[0]]
}

impl From<&ast::ItemImplMethod> for Message {
    fn from(impl_method: &ast::ItemImplMethod) -> Self {
        Self {
            attrs: impl_method.attrs.clone(),
            sig: impl_method.sig.clone(),
            block: impl_method.block.clone(),
        }
    }
}

/// A method defined on the smart contract.
#[derive(Debug)]
pub struct Method {
    /// The attributes.
    ///
    /// # Note
    ///
    /// Also used for documentation.
    pub attrs: Vec<syn::Attribute>,
    /// The method visibility.
    ///
    /// # Note
    ///
    /// Currently only inherent visibility (private) is
    /// available for methods.
    pub vis: ast::MethodVisibility,
    /// The method signature.
    ///
    /// # Note
    ///
    /// This also holds the name of the method.
    pub sig: ast::Signature,
    /// The actual implementation.
    pub block: syn::Block,
}

impl From<&ast::ItemImplMethod> for Method {
    fn from(impl_method: &ast::ItemImplMethod) -> Self {
        Self {
            attrs: impl_method.attrs.clone(),
            sig: impl_method.sig.clone(),
            vis: impl_method.vis.clone(),
            block: impl_method.block.clone(),
        }
    }
}

#[cfg(test)]
mod tests {
    use super::*;

    #[test]
    fn message_selectors() {
        assert_eq!(raw_message_selector("inc"), [15, 89, 208, 231]);
        assert_eq!(raw_message_selector("get"), [254, 74, 68, 37]);
        assert_eq!(raw_message_selector("compare"), [21, 176, 197, 12]);
    }
}<|MERGE_RESOLUTION|>--- conflicted
+++ resolved
@@ -241,15 +241,6 @@
                     }
                     Some(self_ty) => {
                         match self_ty {
-<<<<<<< HEAD
-                            ast::FnArg::SelfValue(_) | ast::FnArg::Captured(_) => {
-                                bail!(
-                                self_ty,
-                                "contract messages must operate on `&self` or `&mut self`"
-                            )
-                            }
-                            _ => (),
-=======
                             ast::FnArg::Receiver(syn::Receiver {
                                 mutability: None,
                                 reference: Some(_),
@@ -266,7 +257,6 @@
                                     "contract messages must operate on `&self` or `&mut self`",
                                 );
                             }
->>>>>>> ea19d24a
                         }
                     }
                 }
