// Copyright 2018-2019 Parity Technologies (UK) Ltd.
// This file is part of ink!.
//
// ink! is free software: you can redistribute it and/or modify
// it under the terms of the GNU General Public License as published by
// the Free Software Foundation, either version 3 of the License, or
// (at your option) any later version.
//
// ink! is distributed in the hope that it will be useful,
// but WITHOUT ANY WARRANTY; without even the implied warranty of
// MERCHANTABILITY or FITNESS FOR A PARTICULAR PURPOSE.  See the
// GNU General Public License for more details.
//
// You should have received a copy of the GNU General Public License
// along with ink!.  If not, see <http://www.gnu.org/licenses/>.

//! Code generation for smart contract ABI and metadata generation.
//!
//! This two-steps process is required because Rust macros (and thus `ink_lang`)
//! are not able to access type information or anything that is related to that.

use crate::{
    ast,
    gen::selector_to_expr,
    hir,
};
use proc_macro2::TokenStream as TokenStream2;
use quote::quote;
use syn::{
    self,
    punctuated::Punctuated,
    Token,
};

/// Trims a doc string obtained from an attribute token stream into the actual doc string.
///
/// Practically speaking this method removes the trailing start `" = \""` and end `\"`
/// of documentation strings coming from Syn attribute token streams.
fn trim_doc_string(attr: &syn::Attribute) -> String {
    attr.tts
        .to_string()
        .trim_start_matches('=')
        .trim_start()
        .trim_start_matches('r')
        .trim_start_matches('\"')
        .trim_end_matches('\"')
        .trim()
        .into()
}

pub fn generate_code(tokens: &mut TokenStream2, contract: &hir::Contract) {
    let abi_mod_body = generate_abi_mod_body(contract);
    tokens.extend(abi_mod_body);
}

fn generate_abi_mod_body(contract: &hir::Contract) -> TokenStream2 {
    let ink_generate_abi_contract = generate_abi_contract(contract);
    let ink_generate_abi_layout = generate_abi_layout(contract);

    quote! {
        #[cfg(not(feature = "ink-as-dependency"))]
        #[cfg(feature = "ink-generate-abi")]
        pub fn ink_generate_abi() -> ink_abi::InkProject {
            let contract = {
                #ink_generate_abi_contract
            };
            let layout = {
                #ink_generate_abi_layout
            };
            ink_abi::InkProject::new(layout, contract)
        }
    }
}

fn generate_abi_constructor(contract: &hir::Contract) -> TokenStream2 {
    let constructor = &contract.on_deploy;

    let args = constructor
        .decl
        .inputs
        .iter()
        .filter_map(ast::FnArg::is_captured)
        .map(|capt| {
            let name = match &capt.pat {
                syn::Pat::Ident(pat_ident) => {
                    if pat_ident.by_ref.is_none()
                        && pat_ident.mutability.is_none()
                        && pat_ident.subpat.is_none()
                    {
                        pat_ident.ident.to_string()
                    } else {
                        unreachable!("encountered invalid deploy argument")
                    }
                }
                syn::Pat::Path(pat_path) => {
                    if pat_path.qself.is_none()
                        && pat_path.path.leading_colon.is_none()
                        && pat_path.path.segments.len() == 1
                        && pat_path.path.segments[0].arguments.is_empty()
                    {
                        pat_path.path.segments[0].ident.to_string()
                    } else {
                        unreachable!("invalid arg name encountered")
                    }
                }
                _ => {
                    unreachable!(
                        "encountered invalid argument syntax: the only allowed is `ident : type`",
                    )
                }
            };
            let ty = &capt.ty;
            let type_spec = generate_type_spec_code(ty);
            quote! {
                ink_abi::MessageParamSpec::builder(#name)
                    .of_type(#type_spec)
                    .done()
            }
        })
        .collect::<Punctuated<_, Token![,]>>();
    let docs = constructor.docs().map(trim_doc_string);

    quote! {
<<<<<<< HEAD
        ink_abi::ConstructorSpec::builder("on_deploy")
            .selector(0)
=======
        ink_abi::ConstructorSpec::new("on_deploy")
            .selector([0u8; 4])
>>>>>>> 59867455
            .args(vec![
                #(#args ,)*
            ])
            .docs(vec![
                #(#docs ,)*
            ])
            .done()
    }
}

fn generate_abi_messages<'a>(
    contract: &'a hir::Contract,
) -> impl Iterator<Item = TokenStream2> + 'a {
    contract.messages.iter().map(|message| {
        let selector = selector_to_expr(message.selector());
        let is_mut = message.is_mut();
        let docs = message.docs().map(trim_doc_string);
        let name = message.sig.ident.to_string();
        let inputs = message
            .sig
            .decl
            .inputs
            .iter()
            .filter_map(ast::FnArg::is_captured)
            .map(|capt| {
                let name: String = match &capt.pat {
                    syn::Pat::Ident(pat_ident) => {
                        if pat_ident.by_ref.is_none()
                            && pat_ident.mutability.is_none()
                            && pat_ident.subpat.is_none()
                        {
                            pat_ident.ident.to_string()
                        } else {
                            unreachable!("encountered invalid deploy argument")
                        }
                    }
                    syn::Pat::Path(pat_path) => {
                        if pat_path.qself.is_none()
                            && pat_path.path.leading_colon.is_none()
                            && pat_path.path.segments.len() == 1
                            && pat_path.path.segments[0].arguments.is_empty()
                        {
                            pat_path.path.segments[0].ident.to_string()
                        } else {
                            unreachable!("invalid arg name encountered")
                        }
                    }
                    _ => unreachable!("encountered invalid argument syntax: the only allowed is `ident : type`"),
                };
                let ty = &capt.ty;
                let type_spec = generate_type_spec_code(ty);
                quote! {
                    ink_abi::MessageParamSpec::builder(#name)
                        .of_type(#type_spec)
                        .done()
                }
            });
        let ret_type = match &message.sig.decl.output {
            syn::ReturnType::Default => {
                quote! {
                    ink_abi::ReturnTypeSpec::new(None)
                }
            }
            syn::ReturnType::Type(_, ty) => {
                let type_spec = generate_type_spec_code(ty);
                quote! {
                    ink_abi::ReturnTypeSpec::new(#type_spec)
                }
            }
        };
        quote! {
            ink_abi::MessageSpec::builder(#name)
                .selector(#selector)
                .mutates(#is_mut)
                .args(vec![
                    #(#inputs ,)*
                ])
                .docs(vec![
                    #(#docs ,)*
                ])
                .returns(
                    #ret_type
                )
                .done()
        }
    })
}

fn generate_type_spec_code(ty: &syn::Type) -> TokenStream2 {
    fn without_display_name(ty: &syn::Type) -> TokenStream2 {
        quote! { ink_abi::TypeSpec::new::<#ty>() }
    }
    if let syn::Type::Path(type_path) = ty {
        if type_path.qself.is_some() {
            return without_display_name(ty)
        }
        let path = &type_path.path;
        if path.segments.is_empty() {
            return without_display_name(ty)
        }
        let segs = path
            .segments
            .iter()
            .map(|seg| seg.ident.to_string())
            .collect::<Vec<_>>();
        return quote! {
            ink_abi::TypeSpec::with_name_segs::<#ty, _>(vec![#(#segs),*].into_iter().map(AsRef::as_ref))
        }
    }
    without_display_name(ty)
}

fn generate_abi_events<'a>(
    contract: &'a hir::Contract,
) -> impl Iterator<Item = TokenStream2> + 'a {
    contract.events.iter().map(|event| {
        let name = &event.ident;
        let args = event.args.iter().map(|event_arg| {
            let name = &event_arg.ident;
            let indexed = event_arg.is_indexed();
            let ty = &event_arg.ty;
            let type_spec = generate_type_spec_code(ty);
            quote! {
                ink_abi::EventParamSpec::builder(stringify!(#name))
                    .of_type(#type_spec)
                    .indexed(#indexed)
                    .done()
            }
        });
        let docs = event.docs().map(trim_doc_string);
        quote! {
            ink_abi::EventSpec::builder(stringify!(#name))
                .args(vec![
                    #(#args ,)*
                ])
                .docs(vec![
                    #(#docs ,)*
                ])
                .done()
        }
    })
}

fn generate_abi_contract(contract: &hir::Contract) -> TokenStream2 {
    let contract_name = &contract.name;
    let contract_name_lit = contract_name.to_string();

    // We currently do not have a way to specify docs for whole contracts.
    // For this we could either take the docs of the contract state struct
    // or allow for inner-attribute doc style within the `contract!` macro call.
    let docs = quote! {};

    let constructor = generate_abi_constructor(contract);
    let messages = generate_abi_messages(contract);
    let events = generate_abi_events(contract);

    quote! {
        ink_abi::ContractSpec::builder(#contract_name_lit)
            .constructors(vec![
                #constructor
            ])
            .messages(vec![
                #(#messages ,)*
            ])
            .events(vec![
                #(#events ,)*
            ])
            .docs(vec![
                #docs
            ])
            .done()
    }
}

fn generate_abi_layout(contract: &hir::Contract) -> TokenStream2 {
    let contract_name = &contract.name;
    quote! {
        unsafe {
            use ink_core::storage::alloc::AllocateUsing as _;
            use ink_abi::HasLayout as _;
            #contract_name::allocate_using(
                &mut ink_core::storage::alloc::BumpAlloc::from_raw_parts(ink_core::storage::Key([0x0; 32]))
            ).layout()
        }
    }
}<|MERGE_RESOLUTION|>--- conflicted
+++ resolved
@@ -121,13 +121,8 @@
     let docs = constructor.docs().map(trim_doc_string);
 
     quote! {
-<<<<<<< HEAD
-        ink_abi::ConstructorSpec::builder("on_deploy")
-            .selector(0)
-=======
         ink_abi::ConstructorSpec::new("on_deploy")
             .selector([0u8; 4])
->>>>>>> 59867455
             .args(vec![
                 #(#args ,)*
             ])
