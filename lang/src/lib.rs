--- conflicted
+++ resolved
@@ -45,10 +45,6 @@
         execute_constructor,
         execute_message,
         execute_message_mut,
-<<<<<<< HEAD
-        deny_payment,
-=======
->>>>>>> 5d7d855c
         AcceptsPayments,
         ConstructorDispatcher,
         EnablesDynamicStorageAllocator,
