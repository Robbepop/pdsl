// Copyright 2018-2019 Parity Technologies (UK) Ltd.
// This file is part of ink!.
//
// ink! is free software: you can redistribute it and/or modify
// it under the terms of the GNU General Public License as published by
// the Free Software Foundation, either version 3 of the License, or
// (at your option) any later version.
//
// ink! is distributed in the hope that it will be useful,
// but WITHOUT ANY WARRANTY; without even the implied warranty of
// MERCHANTABILITY or FITNESS FOR A PARTICULAR PURPOSE.  See the
// GNU General Public License for more details.
//
// You should have received a copy of the GNU General Public License
// along with ink!.  If not, see <http://www.gnu.org/licenses/>.

use super::*;

#[test]
fn contract_compiles() {
    assert_eq_tokenstreams(
        quote! {
            #![env = DefaultSrmlTypes]

            /// A simple contract that has a boolean value that can be flipped and be returned.
            struct Flipper {
                /// The internal value.
                value: storage::Value<bool>,
            }

            impl Deploy for Flipper {
                /// The internal boolean is initialized with `true`.
                fn deploy(&mut self) {
                    self.value.set(true)
                }
            }

            impl Flipper {
                /// Flips the internal boolean.
                pub(external) fn flip(&mut self) {
                    self.value = !(*self.value)
                }

                /// Returns the internal boolean.
                pub(external) fn get(&self) -> bool {
                    *self.value
                }
            }
        },
        quote! {
            mod types {
                use super::*;
                use ink_core::env::{ContractEnv, EnvTypes};

                pub type AccountId = <DefaultSrmlTypes as EnvTypes>::AccountId;
                pub type Balance = <DefaultSrmlTypes as EnvTypes>::Balance;
                pub type Hash = <DefaultSrmlTypes as EnvTypes>::Hash;
                pub type Moment = <DefaultSrmlTypes as EnvTypes>::Moment;
                pub type BlockNumber = <DefaultSrmlTypes as EnvTypes>::BlockNumber;
            }

            type Env = ink_core::env::ContractEnv<DefaultSrmlTypes>;
            use types::{
                AccountId,
                Balance,
                Hash,
                Moment,
                BlockNumber,
            };

            #[cfg(not(feature = "ink-as-dependency"))]
            mod normal {
                use super::*;

                ink_model::state! {
                    /// A simple contract that has a boolean value that can be flipped and be returned.
                    #[cfg_attr(
                        feature = "ink-generate-abi",
                        derive(type_metadata::Metadata, ink_abi::HasLayout,)
                    )]
                    pub struct Flipper {
                        /// The internal value.
                        value: storage::Value<bool>,
                    }
                }

                mod msg {
                    use super::*;
                    use ink_model::messages;

                    ink_model::messages! {
                        /// Flips the internal boolean.
                        [57, 219, 151, 140] => Flip();
                        /// Returns the internal boolean.
                        [254, 74, 68, 37] => Get() -> bool;
                    }
                }

                impl Flipper {
                    /// The internal boolean is initialized with `true`.
                    pub fn deploy(&mut self, env: &mut ink_model::EnvHandler<ink_core::env::ContractEnv<DefaultSrmlTypes> >) {
                        self.value.set(true)
                    }

                    /// Flips the internal boolean.
                    pub fn flip(&mut self, env: &mut ink_model::EnvHandler<ink_core::env::ContractEnv<DefaultSrmlTypes> >) {
                        self.value = !(*self.value)
                    }

                    /// Returns the internal boolean.
                    pub fn get(&self, env: &ink_model::EnvHandler<ink_core::env::ContractEnv<DefaultSrmlTypes> >) -> bool {
                        *self.value
                    }
                }

                use ink_model::Contract as _;

                #[cfg(not(test))]
                impl Flipper {
                    pub(crate) fn instantiate() -> impl ink_model::Contract {
                        ink_model::ContractDecl::using::<Self, ink_core::env::ContractEnv<DefaultSrmlTypes>>()
                            .on_deploy(|env, ()| {
                                let (handler, state) = env.split_mut();
                                state.deploy(handler,)
                            })
                            .on_msg_mut::<msg::Flip>(|env, _| {
                                let (handler, state) = env.split_mut();
                                state.flip(handler,)
                            })
                            .on_msg::<msg::Get>(|env, _| {
                                let (handler, state) = env.split();
                                state.get(handler,)
                            })
                            .instantiate()
                    }
                }

                #[cfg(not(test))] #[no_mangle] fn deploy() -> u32 { Flipper::instantiate().deploy().to_u32() }
                #[cfg(not(test))] #[no_mangle] fn call() -> u32 { Flipper::instantiate().dispatch().to_u32() }
            }

            #[cfg(not(feature = "ink-as-dependency"))]
            use normal::*;

            #[cfg(not(feature = "ink-as-dependency"))]
            use ink_core::env::FromAccountId as _;

            #[cfg(test)]
            mod test {
                use super::*;

                pub struct TestableFlipper {
                    env: ink_model::ExecutionEnv<Flipper, ink_core::env::ContractEnv<DefaultSrmlTypes>>,
                }

                impl Flipper {
                    /// Returns a testable version of the contract.
                    pub fn deploy_mock() -> TestableFlipper {
                        let mut mock = TestableFlipper::allocate();
                        mock.deploy();
                        mock
                    }
                }

                impl TestableFlipper {
                    /// Allocates the testable contract storage.
                    fn allocate() -> Self {
                        use ink_core::storage::{
                            Key,
                            alloc::{
                                AllocateUsing as _,
                                Initialize as _,
                                BumpAlloc,
                            },
                        };
                        Self {
                            env: unsafe {
                                let mut alloc = BumpAlloc::from_raw_parts(Key([0x0; 32]));
                                ink_model::ExecutionEnv::allocate_using(&mut alloc).initialize_into(())
                            }
                        }
                    }

                    /// Deploys the testable contract by initializing it with the given values.
                    fn deploy(&mut self,) {
                        let (handler, state) = self.env.split_mut();
                        state.deploy(handler,)
                    }
                }

                impl TestableFlipper {
                    pub fn flip(&mut self) {
                        let (handler, state) = self.env.split_mut();
                        state.flip(handler,)
                    }

                    pub fn get(&self) -> bool {
                        let (handler, state) = self.env.split();
                        state.get(handler,)
                    }
                }
            }

            #[cfg(not(feature = "ink-as-dependency"))]
            #[cfg(feature = "ink-generate-abi")]
            pub fn ink_generate_abi() -> ink_abi::InkProject{
                let contract = {
                    ink_abi::ContractSpec::builder("Flipper")
                        .constructors(vec![
<<<<<<< HEAD
                            ink_abi::ConstructorSpec::builder("on_deploy")
                                .selector(0)
=======
                            ink_abi::ConstructorSpec::new("on_deploy")
                                .selector([0u8; 4])
>>>>>>> 59867455
                                .args(vec![])
                                .docs(vec![
                                    "The internal boolean is initialized with `true`.",
                                ])
                                .done()
                        ])
                        .messages(vec![
<<<<<<< HEAD
                            ink_abi::MessageSpec::builder("flip")
                                .selector(970692492u32)
=======
                            ink_abi::MessageSpec::new("flip")
                                .selector([57, 219, 151, 140])
>>>>>>> 59867455
                                .mutates(true)
                                .args(vec![])
                                .docs(vec!["Flips the internal boolean.",])
                                .returns(ink_abi::ReturnTypeSpec::new(None))
                                .done(),
<<<<<<< HEAD
                            ink_abi::MessageSpec::builder("get")
                                .selector(4266279973u32)
=======
                            ink_abi::MessageSpec::new("get")
                                .selector([254, 74, 68, 37])
>>>>>>> 59867455
                                .mutates(false)
                                .args(vec![])
                                .docs(vec!["Returns the internal boolean.",])
                                .returns(
                                    ink_abi::ReturnTypeSpec::new(
                                        ink_abi::TypeSpec::with_name_segs::<bool, _>(
                                            vec!["bool"].into_iter().map(AsRef::as_ref)
                                        )
                                    )
                                )
                                .done(),
                            ])
                            .events(vec![])
                            .docs(vec![])
                            .done()
                };
                let layout = {
                    unsafe {
                        use ink_core::storage::alloc::AllocateUsing as _;
                        use ink_abi::HasLayout as _;
                        Flipper::allocate_using(
                            &mut ink_core::storage::alloc::BumpAlloc::from_raw_parts(
                                ink_core::storage::Key([0x0; 32])
                            )
                        ).layout()
                    }
                };
                ink_abi::InkProject::new(layout, contract)
            }

            #[cfg(feature = "ink-as-dependency")]
            mod as_dependency {
                use super::*;

                /// A simple contract that has a boolean value that can be flipped and be returned.
                #[derive(Clone, scale::Encode, scale::Decode)]
                #[cfg_attr(feature = "ink-generate-abi", derive(type_metadata::Metadata))]
                pub struct Flipper {
                    account_id: AccountId,
                }

                impl ink_core::storage::Flush for Flipper {
                    fn flush(&mut self) {}
                }

                /// Allows to enhance calls to `&self` contract messages.
                pub struct CallEnhancer<'a> {
                    contract: &'a Flipper,
                }

                /// Allows to enhance calls to `&mut self` contract messages.
                pub struct CallEnhancerMut<'a> {
                    contract: &'a mut Flipper,
                }

                impl ink_core::env::FromAccountId<Env> for Flipper {
                    fn from_account_id(account_id: AccountId) -> Self {
                        Self { account_id }
                    }
                }

                impl Flipper {
                    /// The internal boolean is initialized with `true`.
                    pub fn new(code_hash: Hash,) -> ink_core::env::CreateBuilder<Env, Self> {
                        ink_core::env::CreateBuilder::<Env, Self>::new(code_hash)
                    }
                    /// Returns the internal account ID of the contract.
                    pub fn account_id(&self) -> AccountId {
                        self.account_id
                    }
                    /// Allows to enhance calls to `&self` contract messages.
                    pub fn call(&self) -> CallEnhancer {
                        CallEnhancer { contract : self }
                    }
                    /// Allows to enhance calls to `&mut self` contract messages.
                    pub fn call_mut(&mut self) -> CallEnhancerMut {
                        CallEnhancerMut { contract : self }
                    }
                }

                impl Flipper {
                    /// Flips the internal boolean.
                    pub fn flip(&mut self,) {
                        self
                            .call_mut()
                            .flip()
                            .fire()
                            .expect(
                                concat!(
                                    "invocation of ",
                                    stringify!(Flipper),
                                    "::",
                                    stringify!(flip),
                                    " message was invalid"
                                )
                            )
                    }

                    /// Returns the internal boolean.
                    pub fn get(&self,) -> bool {
                        self
                            .call()
                            .get()
                            .fire()
                            .expect(
                                concat!(
                                    "evaluation of ",
                                    stringify!(Flipper),
                                    "::",
                                    stringify!(get),
                                    " message was invalid"
                                )
                            )
                    }
                }

                impl<'a> CallEnhancer<'a> {
                    /// Returns the internal boolean.
                    pub fn get(self,) -> ink_core::env::CallBuilder<Env, ink_core::env::ReturnType<bool>> {
                        ink_core::env::CallBuilder::eval(
                            self.contract.account_id.clone(), [254, 74, 68, 37]
                        )
                    }
                }

                impl<'a> CallEnhancerMut<'a> {
                    /// Flips the internal boolean.
                    pub fn flip(self,) -> ink_core::env::CallBuilder<Env, ()> {
                        ink_core::env::CallBuilder::<Env, ()>::invoke(
                            self.contract.account_id.clone(), [57, 219, 151, 140])
                    }
                }
            }

            #[cfg(feature = "ink-as-dependency")]
            pub use as_dependency::{Flipper, CallEnhancer, CallEnhancerMut,};
        },
    )
}<|MERGE_RESOLUTION|>--- conflicted
+++ resolved
@@ -207,13 +207,8 @@
                 let contract = {
                     ink_abi::ContractSpec::builder("Flipper")
                         .constructors(vec![
-<<<<<<< HEAD
-                            ink_abi::ConstructorSpec::builder("on_deploy")
-                                .selector(0)
-=======
                             ink_abi::ConstructorSpec::new("on_deploy")
                                 .selector([0u8; 4])
->>>>>>> 59867455
                                 .args(vec![])
                                 .docs(vec![
                                     "The internal boolean is initialized with `true`.",
@@ -221,25 +216,15 @@
                                 .done()
                         ])
                         .messages(vec![
-<<<<<<< HEAD
-                            ink_abi::MessageSpec::builder("flip")
-                                .selector(970692492u32)
-=======
                             ink_abi::MessageSpec::new("flip")
                                 .selector([57, 219, 151, 140])
->>>>>>> 59867455
                                 .mutates(true)
                                 .args(vec![])
                                 .docs(vec!["Flips the internal boolean.",])
                                 .returns(ink_abi::ReturnTypeSpec::new(None))
                                 .done(),
-<<<<<<< HEAD
-                            ink_abi::MessageSpec::builder("get")
-                                .selector(4266279973u32)
-=======
                             ink_abi::MessageSpec::new("get")
                                 .selector([254, 74, 68, 37])
->>>>>>> 59867455
                                 .mutates(false)
                                 .args(vec![])
                                 .docs(vec!["Returns the internal boolean.",])
