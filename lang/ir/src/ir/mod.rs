--- conflicted
+++ resolved
@@ -22,10 +22,7 @@
 mod item_mod;
 mod selector;
 mod trait_def;
-<<<<<<< HEAD
-=======
 pub mod utils;
->>>>>>> 5d7d855c
 
 #[cfg(test)]
 use self::attrs::Attribute;
