[package]
name = "ink_primitives"
version = "2.1.0"
authors = ["Robin Freyler <robin@parity.io>", "Parity Technologies <admin@parity.io>"]
edition = "2018"

license = "APACHE-2.0"
readme = "README.md"

repository = "https://github.com/paritytech/ink"
documentation = "https://substrate.dev/substrate-contracts-workshop/#/"
homepage = "https://www.parity.io/"

description = "[ink!] Rust based eDSL for writing smart contracts for Substrate"
keywords = ["wasm", "parity", "webassembly", "blockchain", "edsl"]
categories = ["no-std", "embedded"]

include = ["/Cargo.toml", "src/**/*.rs", "/README.md", "/LICENSE"]

[dependencies]
ink_prelude = { version = "2.1.0", path = "../prelude/", default-features = false }
tiny-keccak = { version = "2.0", features = ["keccak"] }
scale = { package = "parity-scale-codec", version = "1.3", default-features = false, features = ["derive", "full"] }
scale-info = { version = "0.1", default-features = false, features = ["derive"], optional = true }

[dev-dependencies]
criterion = "0.3.1"

[features]
default = ["std"]
std = [
    "ink_prelude/std",
    "scale/std",
<<<<<<< HEAD
    "type-metadata",
    "type-metadata/std",
]

[[bench]]
name = "bench"
harness = false
=======
    "scale-info/std",
]
>>>>>>> 1e312d1e
<|MERGE_RESOLUTION|>--- conflicted
+++ resolved
@@ -31,15 +31,9 @@
 std = [
     "ink_prelude/std",
     "scale/std",
-<<<<<<< HEAD
-    "type-metadata",
-    "type-metadata/std",
+    "scale-info/std",
 ]
 
 [[bench]]
 name = "bench"
-harness = false
-=======
-    "scale-info/std",
-]
->>>>>>> 1e312d1e
+harness = false