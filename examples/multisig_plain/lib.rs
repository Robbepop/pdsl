--- conflicted
+++ resolved
@@ -672,12 +672,8 @@
 
         impl Transaction {
             fn change_requirement(requirement: u32) -> Self {
-<<<<<<< HEAD
                 let mut call =
                     test::CallData::new(call::Selector::from_str("change_requirement"));
-=======
-                let mut call = call::CallData::new(call::Selector::new([0x00; 4])); // change_requirement
->>>>>>> ef3b1375
                 call.push_arg(&requirement);
                 Self {
                     callee: WALLET.into(),
@@ -695,11 +691,7 @@
                 WALLET.into(),
                 1000000,
                 1000000,
-<<<<<<< HEAD
                 test::CallData::new(call::Selector::from_str("dummy")),
-=======
-                call::CallData::new(call::Selector::new([0x00; 4])),
->>>>>>> ef3b1375
             );
         }
 
