[package]
name = "ink_core"
version = "0.1.0"
authors = ["Parity Technologies <admin@parity.io>"]
edition = "2018"

license = "APACHE-2.0"
readme = "README.md"
repository = "https://github.com/paritytech/ink"
documentation = "https://substrate.dev/substrate-contracts-workshop/#/"
homepage = "https://www.parity.io/"
description = "[ink!] Rust based eDSL for writing smart contracts for Substrate"
keywords = ["wasm", "parity", "webassembly", "blockchain", "edsl"]
categories = ["no-std", "embedded"]
include = ["Cargo.toml", "src/**/*.rs", "README.md", "LICENSE"]

[dependencies]
ink_abi = { path = "../abi/", default-features = false, features = ["derive"], optional = true }
ink_alloc = { path = "../alloc/", default-features = false }
<<<<<<< HEAD
ink_utils = { path = "../utils/", default-features = false }
ink_core_derive = { version = "0.1.0", path = "derive", default-features = false, optional = true }
=======
ink_utils = { path = "../utils/" }
>>>>>>> b7ca7525

scale = { package = "parity-scale-codec", version = "1.1", default-features = false, features = ["derive", "full"] }
type-metadata = { git = "https://github.com/type-metadata/type-metadata.git", default-features = false, features = ["derive"], optional = true }
derive_more = { version = "0.99.2", default-features = false, features = ["from"] }
smallvec = { version = "1.0", default-features = false, features = ["union"] }
cfg-if = "0.1"

[features]
default = ["test-env"]
derive = [
    "ink_core_derive",
]
test-env = [
    "std",
]
std = [
    "ink_abi/std",
    "ink_alloc/std",
    "scale/std",
    "type-metadata/std",
]
ink-generate-abi = [
    "ink_abi",
    "type-metadata",
    "std",
]<|MERGE_RESOLUTION|>--- conflicted
+++ resolved
@@ -17,12 +17,8 @@
 [dependencies]
 ink_abi = { path = "../abi/", default-features = false, features = ["derive"], optional = true }
 ink_alloc = { path = "../alloc/", default-features = false }
-<<<<<<< HEAD
-ink_utils = { path = "../utils/", default-features = false }
+ink_utils = { path = "../utils/" }
 ink_core_derive = { version = "0.1.0", path = "derive", default-features = false, optional = true }
-=======
-ink_utils = { path = "../utils/" }
->>>>>>> b7ca7525
 
 scale = { package = "parity-scale-codec", version = "1.1", default-features = false, features = ["derive", "full"] }
 type-metadata = { git = "https://github.com/type-metadata/type-metadata.git", default-features = false, features = ["derive"], optional = true }
