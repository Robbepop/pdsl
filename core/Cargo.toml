[package]
name = "ink_core"
version = "2.1.0"
authors = ["Parity Technologies <admin@parity.io>"]
edition = "2018"

license = "APACHE-2.0"
readme = "README.md"
repository = "https://github.com/paritytech/ink"
documentation = "https://substrate.dev/substrate-contracts-workshop/#/"
homepage = "https://www.parity.io/"
description = "[ink!] Rust based eDSL for writing smart contracts for Substrate"
keywords = ["wasm", "parity", "webassembly", "blockchain", "edsl"]
categories = ["no-std", "embedded"]
include = ["Cargo.toml", "src/**/*.rs", "README.md", "LICENSE"]

[dependencies]
ink_abi = { version = "2.1.0", path = "../abi/", default-features = false, features = ["derive"], optional = true }
ink_alloc = { version = "2.1.0", path = "../alloc/", default-features = false }
ink_primitives = { version = "2.1.0", path = "../primitives/", default-features = false }
ink_core_derive = { version = "2.1.0", path = "derive", default-features = false }
ink_prelude = { version = "2.1.0", path = "../prelude/", default-features = false }

scale = { package = "parity-scale-codec", version = "1.3", default-features = false, features = ["derive", "full"] }
derive_more = { version = "0.99", default-features = false, features = ["from", "display"] }
num-traits = { version = "0.2", default-features = false, features = ["i128"] }
cfg-if = "0.1"
array-init = "0.1"
generic-array = "0.14.1"
paste = "0.1"

# Hashes for the off-chain environment.
sha2 = { version = "0.9", optional = true }
sha3 = { version = "0.9", optional = true }
blake2 = { version = "0.9", optional = true }

# Only used in the off-chain environment.
#
# Sadly couldn't be marked as dev-dependency.
# Never use this crate outside of the off-chain environment!
rand = { version = "0.7", default-features = false, features = ["alloc"], optional = true }
scale-info = { version = "0.2", default-features = false, features = ["derive"], optional = true }

[dev-dependencies]
itertools = "0.9"
criterion = "0.3.1"

[features]
default = ["std"]
std = [
    "ink_abi",
    "ink_abi/std",
    "ink_alloc/std",
    "ink_prelude/std",
    "ink_primitives/std",
    "scale/std",
    "scale-info",
    "scale-info/std",
    "rand",
    "rand/std",
    "num-traits/std",
    # Enables hashing crates for off-chain environment.
    "sha2",
<<<<<<< HEAD
    "tiny-keccak",
]
ink-generate-abi = [
    "ink_abi",
    "type-metadata",
    "std",
]

[[bench]]
name = "bench"
harness = false
=======
    "sha3",
    "blake2",
]
>>>>>>> f5b3c481
<|MERGE_RESOLUTION|>--- conflicted
+++ resolved
@@ -61,20 +61,10 @@
     "num-traits/std",
     # Enables hashing crates for off-chain environment.
     "sha2",
-<<<<<<< HEAD
-    "tiny-keccak",
-]
-ink-generate-abi = [
-    "ink_abi",
-    "type-metadata",
-    "std",
+    "sha3",
+    "blake2",
 ]
 
 [[bench]]
 name = "bench"
-harness = false
-=======
-    "sha3",
-    "blake2",
-]
->>>>>>> f5b3c481
+harness = false