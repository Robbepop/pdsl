--- conflicted
+++ resolved
@@ -330,14 +330,14 @@
         ext::restore_to(account_id, code_hash, rent_allowance, filtered_keys);
     }
 
-<<<<<<< HEAD
     fn terminate_contract<T>(&mut self, beneficiary: T::AccountId) -> !
     where
         T: EnvTypes,
     {
         self.encode_into_buffer(beneficiary);
         ext::terminate(&self.buffer[..]);
-=======
+    }
+
     fn transfer<T>(&mut self, destination: T::AccountId, value: T::Balance) -> Result<()>
     where
         T: EnvTypes,
@@ -353,7 +353,6 @@
         let value = &self.buffer[value];
         // Perform the actual transfer call.
         ext::transfer(destination, value)
->>>>>>> d55fcd0e
     }
 
     fn random<T>(&mut self, subject: &[u8]) -> Result<T::Hash>
