// Copyright 2019-2020 Parity Technologies (UK) Ltd.
//
// Licensed under the Apache License, Version 2.0 (the "License");
// you may not use this file except in compliance with the License.
// You may obtain a copy of the License at
//
//     http://www.apache.org/licenses/LICENSE-2.0
//
// Unless required by applicable law or agreed to in writing, software
// distributed under the License is distributed on an "AS IS" BASIS,
// WITHOUT WARRANTIES OR CONDITIONS OF ANY KIND, either express or implied.
// See the License for the specific language governing permissions and
// limitations under the License.

use super::{
    ext,
    EnvInstance,
    Error as ExtError,
    ScopedBuffer,
};
use crate::env::{
    call::{
        CallParams,
        CreateParams,
        utils::ReturnType,
    },
    Env,
    EnvError,
    EnvTypes,
    Result,
    ReturnFlags,
    Topics,
    TypedEnv,
};
use ink_primitives::Key;

impl From<ext::Error> for EnvError {
    fn from(ext_error: ext::Error) -> Self {
        match ext_error {
            ext::Error::UnknownError => Self::UnknownError,
            ext::Error::CalleeTrapped => Self::CalleeTrapped,
            ext::Error::CalleeReverted => Self::CalleeReverted,
            ext::Error::KeyNotFound => Self::KeyNotFound,
            ext::Error::BelowSubsistenceThreshold => Self::BelowSubsistenceThreshold,
            ext::Error::TransferFailed => Self::TransferFailed,
            ext::Error::NewContractNotFunded => Self::NewContractNotFunded,
            ext::Error::CodeNotFound => Self::CodeNotFound,
            ext::Error::NotCallable => Self::NotCallable,
        }
    }
}

impl EnvInstance {
    /// Returns a new scoped buffer for the entire scope of the static 16kB buffer.
    fn scoped_buffer(&mut self) -> ScopedBuffer {
        ScopedBuffer::from(&mut self.buffer[..])
    }

    /// Returns the contract property value.
    fn get_property<T>(&mut self, ext_fn: fn(output: &mut &mut [u8])) -> Result<T>
    where
        T: scale::Decode,
    {
        let full_scope = &mut self.scoped_buffer().take_rest();
        ext_fn(full_scope);
        scale::Decode::decode(&mut &full_scope[..]).map_err(Into::into)
    }

    /// Reusable implementation for invoking another contract message.
    fn invoke_contract_impl<T, Args, RetType, R>(
        &mut self,
        params: &CallParams<T, Args, RetType>,
    ) -> Result<R>
    where
        T: EnvTypes,
        Args: scale::Encode,
        R: scale::Decode,
    {
<<<<<<< HEAD
        // Reset the contract-side buffer to append onto clean slate.
        self.reset_buffer();
        // Append the encoded `call_data`, `endowment` and `call_data`
        // in order and remember their encoded regions within the buffer.
        let callee = self.append_encode_into_buffer(call_params.callee());
        let transferred_value =
            self.append_encode_into_buffer(call_params.transferred_value());
        let call_data = self.append_encode_into_buffer(call_params.exec_input());
        // Resolve the encoded regions into actual byte slices.
        let callee = &self.buffer[callee];
        let transferred_value = &self.buffer[transferred_value];
        let call_data = &self.buffer[call_data];
        // Perform the actual contract call.
=======
        let mut scope = self.scoped_buffer();
        let gas_limit = params.gas_limit();
        let enc_callee = scope.take_encoded(params.callee());
        let enc_transferred_value = scope.take_encoded(params.transferred_value());
        let enc_input = scope.take_encoded(params.input_data());
        let output = &mut scope.take_rest();
>>>>>>> ba5aed19
        ext::call(
            enc_callee,
            gas_limit,
            enc_transferred_value,
            enc_input,
            output,
        )?;
        let decoded = scale::Decode::decode(&mut &output[..])?;
        Ok(decoded)
    }
}

impl Env for EnvInstance {
    fn set_contract_storage<V>(&mut self, key: &Key, value: &V)
    where
        V: scale::Encode,
    {
        let buffer = self.scoped_buffer().take_encoded(value);
        ext::set_storage(key.as_bytes(), &buffer[..]);
    }

    fn get_contract_storage<R>(&mut self, key: &Key) -> Result<Option<R>>
    where
        R: scale::Decode,
    {
        let output = &mut self.scoped_buffer().take_rest();
        match ext::get_storage(key.as_bytes(), output) {
            Ok(_) => (),
            Err(ExtError::KeyNotFound) => return Ok(None),
            Err(_) => panic!("encountered unexpected error"),
        }
        let decoded = scale::Decode::decode(&mut &output[..])?;
        Ok(Some(decoded))
    }

    fn clear_contract_storage(&mut self, key: &Key) {
        ext::clear_storage(key.as_bytes())
    }

    fn decode_input<T>(&mut self) -> Result<T>
    where
        T: scale::Decode,
    {
        self.get_property::<T>(ext::input)
    }

    fn return_value<R>(&mut self, flags: ReturnFlags, return_value: &R) -> !
    where
        R: scale::Encode,
    {
        let mut scope = self.scoped_buffer();
        let enc_return_value = scope.take_encoded(return_value);
        ext::return_value(flags, enc_return_value);
    }

    fn println(&mut self, content: &str) {
        ext::println(content)
    }

    fn hash_keccak_256(input: &[u8], output: &mut [u8; 32]) {
        ext::hash_keccak_256(input, output)
    }

    fn hash_blake2_256(input: &[u8], output: &mut [u8; 32]) {
        ext::hash_blake2_256(input, output)
    }

    fn hash_blake2_128(input: &[u8], output: &mut [u8; 16]) {
        ext::hash_blake2_128(input, output)
    }

    fn hash_sha2_256(input: &[u8], output: &mut [u8; 32]) {
        ext::hash_sha2_256(input, output)
    }

    #[cfg(feature = "ink-unstable-chain-extensions")]
    fn call_chain_extension<I, O>(
        &mut self,
        func_id: u32,
        input: &I,
    ) -> Result<O>
    where
        I: scale::Encode,
        O: scale::Decode,
    {
        let mut scope = self.scoped_buffer();
        let enc_input = scope.take_encoded(input);
        let output = &mut scope.take_rest();
        ext::call_chain_extension(func_id, enc_input, output)?;
        scale::Decode::decode(&mut &output[..]).map_err(Into::into)
    }
}

impl TypedEnv for EnvInstance {
    fn caller<T: EnvTypes>(&mut self) -> Result<T::AccountId> {
        self.get_property::<T::AccountId>(ext::caller)
    }

    fn transferred_balance<T: EnvTypes>(&mut self) -> Result<T::Balance> {
        self.get_property::<T::Balance>(ext::value_transferred)
    }

    fn gas_left<T: EnvTypes>(&mut self) -> Result<T::Balance> {
        self.get_property::<T::Balance>(ext::gas_left)
    }

    fn block_timestamp<T: EnvTypes>(&mut self) -> Result<T::Timestamp> {
        self.get_property::<T::Timestamp>(ext::now)
    }

    fn account_id<T: EnvTypes>(&mut self) -> Result<T::AccountId> {
        self.get_property::<T::AccountId>(ext::address)
    }

    fn balance<T: EnvTypes>(&mut self) -> Result<T::Balance> {
        self.get_property::<T::Balance>(ext::balance)
    }

    fn rent_allowance<T: EnvTypes>(&mut self) -> Result<T::Balance> {
        self.get_property::<T::Balance>(ext::rent_allowance)
    }

    fn block_number<T: EnvTypes>(&mut self) -> Result<T::BlockNumber> {
        self.get_property::<T::BlockNumber>(ext::block_number)
    }

    fn minimum_balance<T: EnvTypes>(&mut self) -> Result<T::Balance> {
        self.get_property::<T::Balance>(ext::minimum_balance)
    }

    fn tombstone_deposit<T: EnvTypes>(&mut self) -> Result<T::Balance> {
        self.get_property::<T::Balance>(ext::tombstone_deposit)
    }

    fn emit_event<T, Event>(&mut self, event: Event)
    where
        T: EnvTypes,
        Event: Topics<T> + scale::Encode,
    {
        let mut scope = self.scoped_buffer();
        let enc_topics = scope.take_encoded(&event.topics());
        let enc_data = scope.take_encoded(&event);
        ext::deposit_event(enc_topics, enc_data);
    }

    fn set_rent_allowance<T>(&mut self, new_value: T::Balance)
    where
        T: EnvTypes,
    {
        let buffer = self.scoped_buffer().take_encoded(&new_value);
        ext::set_rent_allowance(&buffer[..])
    }

    fn invoke_contract<T, Args>(
        &mut self,
        call_params: &CallParams<T, Args, ()>,
    ) -> Result<()>
    where
        T: EnvTypes,
        Args: scale::Encode,
    {
        self.invoke_contract_impl(call_params)
    }

    fn eval_contract<T, Args, R>(
        &mut self,
        call_params: &CallParams<T, Args, ReturnType<R>>,
    ) -> Result<R>
    where
        T: EnvTypes,
        Args: scale::Encode,
        R: scale::Decode,
    {
        self.invoke_contract_impl(call_params)
    }

    fn instantiate_contract<T, Args, C>(
        &mut self,
        params: &CreateParams<T, Args, C>,
    ) -> Result<T::AccountId>
    where
        T: EnvTypes,
        Args: scale::Encode,
    {
<<<<<<< HEAD
        // Reset the contract-side buffer to append onto clean slate.
        self.reset_buffer();
        // Append the encoded `code_hash`, `endowment` and `create_data`
        // in order and remember their encoded regions within the buffer.
        let code_hash = self.append_encode_into_buffer(params.code_hash());
        let endowment = self.append_encode_into_buffer(params.endowment());
        let create_data = self.append_encode_into_buffer(params.exec_input());
        // Resolve the encoded regions into actual byte slices.
        let code_hash = &self.buffer[code_hash];
        let endowment = &self.buffer[endowment];
        let create_data = &self.buffer[create_data];
        // Do the actual contract instantiation.
        ext::create(code_hash, params.gas_limit(), endowment, create_data)?;
        // At this point our contract instantiation was successful
        // and we can now fetch the returned data and decode it for
        // the result value.
        self.decode_scratch_buffer().map_err(Into::into)
=======
        let mut scoped = self.scoped_buffer();
        let gas_limit = params.gas_limit();
        let enc_code_hash = scoped.take_encoded(params.code_hash());
        let enc_endowment = scoped.take_encoded(params.endowment());
        let enc_input = scoped.take_encoded(params.input_data());
        // We support `AccountId` types with an encoding that requires up to
        // 1024 bytes. Beyond that limit ink! contracts will trap for now.
        // In the default configuration encoded `AccountId` require 32 bytes.
        let out_address = &mut scoped.take(1024);
        let out_return_value = &mut scoped.take_rest();
        // We currently do nothing with the `out_return_value` buffer.
        // This should change in the future but for that we need to add support
        // for constructors that may return values.
        // This is useful to support fallible constructors for example.
        ext::instantiate(
            enc_code_hash,
            gas_limit,
            enc_endowment,
            enc_input,
            out_address,
            out_return_value,
        )?;
        let account_id = scale::Decode::decode(&mut &out_address[..])?;
        Ok(account_id)
>>>>>>> ba5aed19
    }

    fn restore_contract<T>(
        &mut self,
        account_id: T::AccountId,
        code_hash: T::Hash,
        rent_allowance: T::Balance,
        filtered_keys: &[Key],
    ) where
        T: EnvTypes,
    {
        let mut scope = self.scoped_buffer();
        let enc_account_id = scope.take_encoded(&account_id);
        let enc_code_hash = scope.take_encoded(&code_hash);
        let enc_rent_allowance = scope.take_encoded(&rent_allowance);
        ext::restore_to(
            enc_account_id,
            enc_code_hash,
            enc_rent_allowance,
            filtered_keys,
        );
    }

    fn terminate_contract<T>(&mut self, beneficiary: T::AccountId) -> !
    where
        T: EnvTypes,
    {
        let buffer = self.scoped_buffer().take_encoded(&beneficiary);
        ext::terminate(&buffer[..]);
    }

    fn transfer<T>(&mut self, destination: T::AccountId, value: T::Balance) -> Result<()>
    where
        T: EnvTypes,
    {
        let mut scope = self.scoped_buffer();
        let enc_destination = scope.take_encoded(&destination);
        let enc_value = scope.take_encoded(&value);
        ext::transfer(enc_destination, enc_value).map_err(Into::into)
    }

    fn weight_to_fee<T: EnvTypes>(&mut self, gas: u64) -> Result<T::Balance> {
        let output = &mut self.scoped_buffer().take_rest();
        ext::weight_to_fee(gas, output);
        scale::Decode::decode(&mut &output[..]).map_err(Into::into)
    }

    fn random<T>(&mut self, subject: &[u8]) -> Result<T::Hash>
    where
        T: EnvTypes,
    {
        let mut scope = self.scoped_buffer();
        let enc_subject = scope.take_bytes(subject);
        let output = &mut scope.take_rest();
        ext::random(enc_subject, output);
        scale::Decode::decode(&mut &output[..]).map_err(Into::into)
    }
}<|MERGE_RESOLUTION|>--- conflicted
+++ resolved
@@ -76,28 +76,12 @@
         Args: scale::Encode,
         R: scale::Decode,
     {
-<<<<<<< HEAD
-        // Reset the contract-side buffer to append onto clean slate.
-        self.reset_buffer();
-        // Append the encoded `call_data`, `endowment` and `call_data`
-        // in order and remember their encoded regions within the buffer.
-        let callee = self.append_encode_into_buffer(call_params.callee());
-        let transferred_value =
-            self.append_encode_into_buffer(call_params.transferred_value());
-        let call_data = self.append_encode_into_buffer(call_params.exec_input());
-        // Resolve the encoded regions into actual byte slices.
-        let callee = &self.buffer[callee];
-        let transferred_value = &self.buffer[transferred_value];
-        let call_data = &self.buffer[call_data];
-        // Perform the actual contract call.
-=======
         let mut scope = self.scoped_buffer();
         let gas_limit = params.gas_limit();
         let enc_callee = scope.take_encoded(params.callee());
         let enc_transferred_value = scope.take_encoded(params.transferred_value());
         let enc_input = scope.take_encoded(params.input_data());
         let output = &mut scope.take_rest();
->>>>>>> ba5aed19
         ext::call(
             enc_callee,
             gas_limit,
@@ -282,25 +266,6 @@
         T: EnvTypes,
         Args: scale::Encode,
     {
-<<<<<<< HEAD
-        // Reset the contract-side buffer to append onto clean slate.
-        self.reset_buffer();
-        // Append the encoded `code_hash`, `endowment` and `create_data`
-        // in order and remember their encoded regions within the buffer.
-        let code_hash = self.append_encode_into_buffer(params.code_hash());
-        let endowment = self.append_encode_into_buffer(params.endowment());
-        let create_data = self.append_encode_into_buffer(params.exec_input());
-        // Resolve the encoded regions into actual byte slices.
-        let code_hash = &self.buffer[code_hash];
-        let endowment = &self.buffer[endowment];
-        let create_data = &self.buffer[create_data];
-        // Do the actual contract instantiation.
-        ext::create(code_hash, params.gas_limit(), endowment, create_data)?;
-        // At this point our contract instantiation was successful
-        // and we can now fetch the returned data and decode it for
-        // the result value.
-        self.decode_scratch_buffer().map_err(Into::into)
-=======
         let mut scoped = self.scoped_buffer();
         let gas_limit = params.gas_limit();
         let enc_code_hash = scoped.take_encoded(params.code_hash());
@@ -325,7 +290,6 @@
         )?;
         let account_id = scale::Decode::decode(&mut &out_address[..])?;
         Ok(account_id)
->>>>>>> ba5aed19
     }
 
     fn restore_contract<T>(
