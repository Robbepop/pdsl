--- conflicted
+++ resolved
@@ -367,15 +367,6 @@
 
 const TEST_ENV_LOG_TARGET: &str = "test-env";
 
-<<<<<<< HEAD
-=======
-impl EnvTypes for TestEnv {
-    type AccountId = srml::AccountId;
-    type Balance = srml::Balance;
-    type Hash = srml::Hash;
-}
-
->>>>>>> 43224fec
 impl EnvStorage for TestEnv {
     unsafe fn store(key: Key, value: &[u8]) {
         log::debug!(
