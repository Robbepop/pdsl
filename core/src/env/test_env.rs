--- conflicted
+++ resolved
@@ -225,11 +225,7 @@
 
     /// Returns the caller of the contract invocation.
     pub fn caller(&self) -> srml::Address {
-<<<<<<< HEAD
-        srml::Address::decode(&mut self.caller.as_slice()).expect("caller should be valid Address")
-=======
         self.caller
->>>>>>> cf09fc5c
     }
 
     /// Stores the given value under the given key in the contract storage.
