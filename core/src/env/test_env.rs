--- conflicted
+++ resolved
@@ -208,16 +208,14 @@
         self.input = input_bytes.to_vec();
     }
 
-<<<<<<< HEAD
     /// Appends new event data to the end of the bytearray.
     pub fn add_event(&mut self, event_data: &[u8]) {
         let mut new_event = EventData(event_data.to_vec());
         self.events.push(new_event);
-=======
+
     /// Sets the random seed for the next contract invocation.
     pub fn set_random_seed(&mut self, random_seed_hash: srml::Hash) {
         self.random_seed = random_seed_hash;
->>>>>>> 5bf9b823
     }
 }
 
