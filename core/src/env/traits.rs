// Copyright 2018-2019 Parity Technologies (UK) Ltd.
// This file is part of ink!.
//
// ink! is free software: you can redistribute it and/or modify
// it under the terms of the GNU General Public License as published by
// the Free Software Foundation, either version 3 of the License, or
// (at your option) any later version.
//
// ink! is distributed in the hope that it will be useful,
// but WITHOUT ANY WARRANTY; without even the implied warranty of
// MERCHANTABILITY or FITNESS FOR A PARTICULAR PURPOSE.  See the
// GNU General Public License for more details.
//
// You should have received a copy of the GNU General Public License
// along with ink!.  If not, see <http://www.gnu.org/licenses/>.

use crate::{
    memory::vec::Vec,
    storage::Key,
};
use parity_codec::{Encode, Codec};

#[cfg(not(feature = "test-env"))]
/// The environmental types usable by contracts defined with ink!.
pub trait EnvTypes {
    /// The type of an address.
    type AccountId: Codec + Clone + PartialEq + Eq;
    /// The type of the index to an address.
    type AccountIndex: Codec + Clone + PartialEq + Eq;
    /// The type of balances.
    type Balance: Codec + Clone + PartialEq + Eq;
    /// The type of hash.
    type Hash: Codec + Clone + PartialEq + Eq;
    /// The type of timestamps.
    type Moment: Codec + Clone + PartialEq + Eq;
<<<<<<< HEAD
    /// The type of a call into the runtime
    type Call: Encode;
=======
    /// The type of block number.
    type BlockNumber: Codec + Clone + PartialEq + Eq;
>>>>>>> a77e9d38
}

#[cfg(feature = "test-env")]
/// The environmental types usable by contracts defined with ink!.
pub trait EnvTypes {
    /// The type of an address.
    type AccountId: Codec + Clone + PartialEq + Eq + core::fmt::Debug;
    /// The type of the index to an address.
    type AccountIndex: Codec + Clone + PartialEq + Eq;
    /// The type of balances.
    type Balance: Codec + Clone + PartialEq + Eq + core::fmt::Debug;
    /// The type of hash.
    type Hash: Codec + Clone + PartialEq + Eq + core::fmt::Debug;
    /// The type of timestamps.
    type Moment: Codec + Clone + PartialEq + Eq + core::fmt::Debug;
<<<<<<< HEAD
    /// The type of a call into the runtime
    type Call: Codec + Clone + PartialEq + Eq + core::fmt::Debug;
=======
    /// The type of block number.
    type BlockNumber: Codec + Clone + PartialEq + Eq + core::fmt::Debug;
>>>>>>> a77e9d38
}

/// Substrate runtime dispatchable call
pub trait Call<T: EnvTypes>: Encode {}

/// Types implementing this can act as contract storage.
pub trait EnvStorage {
    /// Stores the given value under the given key.
    ///
    /// # Safety
    ///
    /// This operation is unsafe because it does not check for key integrity.
    /// Users can compare this operation with a raw pointer dereferencing in Rust.
    unsafe fn store(key: Key, value: &[u8]);

    /// Clears the value stored under the given key.
    ///
    /// # Safety
    ///
    /// This operation is unsafe because it does not check for key integrity.
    /// Users can compare this operation with a raw pointer dereferencing in Rust.
    unsafe fn clear(key: Key);

    /// Loads data stored under the given key.
    ///
    /// # Safety
    ///
    /// This operation is unsafe because it does not check for key integrity.
    /// Users can compare this operation with a raw pointer dereferencing in Rust.
    unsafe fn load(key: Key) -> Option<Vec<u8>>;
}

/// The environment API usable by contracts defined with pDSL.
pub trait Env: EnvTypes {
    /// Returns the chain address of the contract.
    fn address() -> <Self as EnvTypes>::AccountId;

    /// Returns the chain balance of the contract.
    fn balance() -> <Self as EnvTypes>::Balance;

    /// Returns the chain address of the caller.
    fn caller() -> <Self as EnvTypes>::AccountId;

    /// Loads input data for contract execution.
    fn input() -> Vec<u8>;

    /// Get the random seed from the latest block.
    fn random_seed() -> <Self as EnvTypes>::Hash;

    /// Get the timestamp of the latest block.
    fn now() -> <Self as EnvTypes>::Moment;

    /// Get the block number of the latest block.
    fn block_number() -> <Self as EnvTypes>::BlockNumber;

    /// Returns the current gas price.
    fn gas_price() -> <Self as EnvTypes>::Balance;

    /// Returns the gas left for this contract execution.
    fn gas_left() -> <Self as EnvTypes>::Balance;

    /// Returns the amount of value that has been transferred.
    fn value_transferred() -> <Self as EnvTypes>::Balance;

    /// Returns from the contract execution with the given value.
    ///
    /// # Safety
    ///
    /// The external callers rely on the correct type of the encoded
    /// returned value. This API is unsafe because it does not provide
    /// guarantees on its own to always encode the expected type.
    unsafe fn r#return(value: &[u8]) -> !;

    /// Prints the given content to Substrate output.
    ///
    /// # Note
    ///
    /// Usable only in development (`--dev`) chains.
    fn println(content: &str);

    /// Deposits raw event data through Contracts module.
    fn deposit_raw_event(topics: &[<Self as EnvTypes>::Hash], data: &[u8]);

    /// Dispatches a call into the Runtime
    fn dispatch_call(data: &[u8]);
}<|MERGE_RESOLUTION|>--- conflicted
+++ resolved
@@ -33,13 +33,10 @@
     type Hash: Codec + Clone + PartialEq + Eq;
     /// The type of timestamps.
     type Moment: Codec + Clone + PartialEq + Eq;
-<<<<<<< HEAD
+    /// The type of block number.
+    type BlockNumber: Codec + Clone + PartialEq + Eq;
     /// The type of a call into the runtime
     type Call: Encode;
-=======
-    /// The type of block number.
-    type BlockNumber: Codec + Clone + PartialEq + Eq;
->>>>>>> a77e9d38
 }
 
 #[cfg(feature = "test-env")]
@@ -55,13 +52,10 @@
     type Hash: Codec + Clone + PartialEq + Eq + core::fmt::Debug;
     /// The type of timestamps.
     type Moment: Codec + Clone + PartialEq + Eq + core::fmt::Debug;
-<<<<<<< HEAD
+    /// The type of block number.
+    type BlockNumber: Codec + Clone + PartialEq + Eq + core::fmt::Debug;
     /// The type of a call into the runtime
     type Call: Codec + Clone + PartialEq + Eq + core::fmt::Debug;
-=======
-    /// The type of block number.
-    type BlockNumber: Codec + Clone + PartialEq + Eq + core::fmt::Debug;
->>>>>>> a77e9d38
 }
 
 /// Substrate runtime dispatchable call
