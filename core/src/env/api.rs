// Copyright 2018-2019 Parity Technologies (UK) Ltd.
// This file is part of ink!.
//
// ink! is free software: you can redistribute it and/or modify
// it under the terms of the GNU General Public License as published by
// the Free Software Foundation, either version 3 of the License, or
// (at your option) any later version.
//
// ink! is distributed in the hope that it will be useful,
// but WITHOUT ANY WARRANTY; without even the implied warranty of
// MERCHANTABILITY or FITNESS FOR A PARTICULAR PURPOSE.  See the
// GNU General Public License for more details.
//
// You should have received a copy of the GNU General Public License
// along with ink!.  If not, see <http://www.gnu.org/licenses/>.

use super::ContractEnvStorage;
use crate::{
    env::{
<<<<<<< HEAD
        EnvStorage as _,
        traits::{
            Env,
            EnvTypes,
        },
=======
        traits::Env,
        EnvStorage as _,
>>>>>>> 7bfc9a0b
    },
    memory::vec::Vec,
    storage::Key,
};
use parity_codec::Encode;

/// Stores the given value under the specified key in the contract storage.
///
/// # Safety
///
/// This operation is unsafe because it does not check for key integrity.
/// Users can compare this operation with a raw pointer dereferencing in Rust.
pub unsafe fn store(key: Key, value: &[u8]) {
    ContractEnvStorage::store(key, value)
}

/// Clears the data stored at the given key from the contract storage.
///
/// # Safety
///
/// This operation is unsafe because it does not check for key integrity.
/// Users can compare this operation with a raw pointer dereferencing in Rust.
pub unsafe fn clear(key: Key) {
    ContractEnvStorage::clear(key)
}

/// Loads the data stored at the given key from the contract storage.
///
/// # Safety
///
/// This operation is unsafe because it does not check for key integrity.
/// Users can compare this operation with a raw pointer dereferencing in Rust.
pub unsafe fn load(key: Key) -> Option<Vec<u8>> {
    ContractEnvStorage::load(key)
}

/// Returns the current smart contract exection back to the caller
/// and return the given encoded value.
///
/// # Safety
///
/// External callers rely on the correct type of the encoded returned value.
/// This operation is unsafe because it does not provide guarantees on its
/// own to always encode the expected type.
pub unsafe fn r#return<T, E>(value: T) -> !
where
    T: Encode,
    E: Env,
{
    E::r#return(&value.encode()[..])
}

/// Dispatches a Call into the runtime, for invoking other substrate
/// modules. Dispatched only after successful contract execution.
///
/// The encoded Call MUST be decodable by the target substrate runtime.
pub fn dispatch_call<T>(call: <T as EnvTypes>::Call)
where
    T: Env,
{
    T::dispatch_raw_call(&call.encode()[..])
}<|MERGE_RESOLUTION|>--- conflicted
+++ resolved
@@ -17,16 +17,11 @@
 use super::ContractEnvStorage;
 use crate::{
     env::{
-<<<<<<< HEAD
-        EnvStorage as _,
         traits::{
             Env,
             EnvTypes,
         },
-=======
-        traits::Env,
         EnvStorage as _,
->>>>>>> 7bfc9a0b
     },
     memory::vec::Vec,
     storage::Key,
