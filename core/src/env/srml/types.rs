--- conflicted
+++ resolved
@@ -26,15 +26,6 @@
 /// The SRML fundamental types.
 pub struct DefaultSrmlTypes;
 
-<<<<<<< HEAD
-=======
-impl EnvTypes for DefaultSrmlTypes {
-    type AccountId = self::AccountId;
-    type Balance = self::Balance;
-    type Hash = self::Hash;
-}
-
->>>>>>> 43224fec
 /// The default SRML address type.
 #[derive(Debug, Copy, Clone, PartialEq, Eq, Hash, Encode, Decode)]
 pub struct AccountId([u8; 32]);
