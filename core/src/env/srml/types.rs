--- conflicted
+++ resolved
@@ -35,29 +35,8 @@
     type Hash = self::Hash;
 }
 
-<<<<<<< HEAD
 /// The default SRML address type
 pub type Address = node_runtime::Address;
-=======
-/// The default SRML address type.
-#[derive(Debug, Copy, Clone, PartialEq, Eq, Hash, Encode, Decode)]
-pub struct Address([u8; 32]);
-
-impl From<[u8; 32]> for Address {
-    fn from(address: [u8; 32]) -> Address {
-        Address(address)
-    }
-}
-
-impl<'a> TryFrom<&'a [u8]> for Address {
-    type Error = TryFromSliceError;
-
-    fn try_from(bytes: &'a [u8]) -> Result<Address, TryFromSliceError> {
-        let address = <[u8; 32]>::try_from(bytes)?;
-        Ok(Address(address))
-    }
-}
->>>>>>> 53d428c0
 
 /// The default SRML balance type.
 pub type Balance = u64;
