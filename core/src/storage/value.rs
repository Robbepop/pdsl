--- conflicted
+++ resolved
@@ -12,6 +12,16 @@
 // See the License for the specific language governing permissions and
 // limitations under the License.
 
+use crate::storage::{
+    self,
+    alloc::{
+        Allocate,
+        AllocateUsing,
+        Initialize,
+    },
+    cell::SyncCell,
+    Flush,
+};
 #[cfg(feature = "std")]
 use ink_abi::{
     HasLayout,
@@ -23,24 +33,8 @@
     Decode,
     Encode,
 };
-<<<<<<< HEAD
 #[cfg(feature = "std")]
-use type_metadata::Metadata;
-=======
-#[cfg(feature = "ink-generate-abi")]
 use scale_info::Metadata;
->>>>>>> 5a7b7e5e
-
-use crate::storage::{
-    self,
-    alloc::{
-        Allocate,
-        AllocateUsing,
-        Initialize,
-    },
-    cell::SyncCell,
-    Flush,
-};
 
 // Missing traits:
 //
