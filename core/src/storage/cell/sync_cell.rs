--- conflicted
+++ resolved
@@ -30,15 +30,9 @@
 };
 use ink_prelude::boxed::Box;
 use ink_primitives::Key;
-<<<<<<< HEAD
 #[cfg(feature = "std")]
-use type_metadata::{
-    HasTypeDef,
-=======
-#[cfg(feature = "ink-generate-abi")]
 use scale_info::{
     build::Fields,
->>>>>>> 5a7b7e5e
     Metadata,
     Path,
     Type,
@@ -56,10 +50,6 @@
 ///
 /// Read more about kinds of guarantees and their effect [here](../index.html#guarantees).
 #[derive(Debug)]
-<<<<<<< HEAD
-#[cfg_attr(feature = "std", derive(TypeId))]
-=======
->>>>>>> 5a7b7e5e
 pub struct SyncCell<T> {
     /// The underlying typed cell.
     cell: TypedCell<T>,
@@ -67,19 +57,12 @@
     cache: Cache<T>,
 }
 
-<<<<<<< HEAD
 #[cfg(feature = "std")]
-impl<T> HasTypeDef for SyncCell<T> {
-    fn type_def() -> TypeDef {
-        TypeDefStruct::new(vec![NamedField::of::<Key>("cell")]).into()
-=======
-#[cfg(feature = "ink-generate-abi")]
 impl<T> TypeInfo for SyncCell<T> {
     fn type_info() -> Type {
         Type::builder()
             .path(Path::new("SyncCell", module_path!()))
             .composite(Fields::named().field_of::<Key>("cell"))
->>>>>>> 5a7b7e5e
     }
 }
 
