--- conflicted
+++ resolved
@@ -108,6 +108,7 @@
 clippy-std:
   stage:                           check
   <<:                              *docker-env
+  <<:                              *test-refs
   script:
     - for crate in ${ALL_CRATES}; do
         echo "cargo clippy --verbose --all-features --manifest-path crates/${crate}/Cargo.toml -- -D warnings" >> /tmp/cmds;
@@ -117,6 +118,7 @@
 clippy-wasm:
   stage:                           check
   <<:                              *docker-env
+  <<:                              *test-refs
   script:
     - for crate in ${ALSO_WASM_CRATES}; do
         echo "cargo clippy --verbose --no-default-features --manifest-path crates/${crate}/Cargo.toml --target wasm32-unknown-unknown -- -D warnings" >> /tmp/cmds;
@@ -126,6 +128,7 @@
 spellcheck:
   stage:                          check
   <<:                             *docker-env
+  <<:                             *test-refs
   script:
     - echo "cargo spellcheck check -vvv --cfg=.config/cargo_spellcheck.toml --checkers hunspell --code 1" >> /tmp/cmds
     - for example in examples/*/; do
@@ -139,6 +142,7 @@
 fmt:
   stage:                        check
   <<:                           *docker-env
+  <<:                           *test-refs
   script:
     - cargo fmt --verbose --all -- --check
 
@@ -218,22 +222,7 @@
         -p ink_lang -p ink_lang_macro -p ink_lang_ir -p ink_lang_codegen
     - mv ${CARGO_TARGET_DIR}/doc ./crate-docs
 
-<<<<<<< HEAD
-=======
-spellcheck:
-  stage:                           workspace
-  <<:                              *docker-env
-  <<:                              *test-refs
-  script:
-    - cargo spellcheck check -vvv --cfg=.config/cargo_spellcheck.toml --checkers hunspell --code 1
-    - for example in examples/*/; do
-        cargo spellcheck check -vvv --cfg=.config/cargo_spellcheck.toml --checkers hunspell --code 1 ${example};
-      done
-    - for contract in ${DELEGATOR_SUBCONTRACTS}; do
-        cargo spellcheck check -vvv --cfg=.config/cargo_spellcheck.toml --checkers hunspell --code 1 examples/delegator/${contract}/;
-      done
-
->>>>>>> 1747b345
+
 codecov:
   stage:                           workspace
   <<:                              *docker-env
@@ -279,55 +268,16 @@
     - rust-covfix lcov-lines.info --output lcov-lines-fixed.info
     - bash <(curl -s https://codecov.io/bash) -f lcov-lines-fixed.info
 
-<<<<<<< HEAD
-=======
-clippy-std:
-  stage:                           workspace
-  <<:                              *docker-env
-  <<:                              *test-refs
-  needs:
-    - job:                         check-std
-      artifacts:                   false
-  script:
-    - for crate in ${ALL_CRATES}; do
-        cargo clippy --verbose --all-features --manifest-path crates/${crate}/Cargo.toml -- -D warnings;
-      done
-
-clippy-wasm:
-  stage:                           workspace
-  <<:                              *docker-env
-  <<:                              *test-refs
-  needs:
-    - job:                         check-wasm
-      artifacts:                   false
-  script:
-    - for crate in ${ALSO_WASM_CRATES}; do
-        cargo clippy --verbose --no-default-features --manifest-path crates/${crate}/Cargo.toml --target wasm32-unknown-unknown -- -D warnings;
-      done
-
-fmt:
-  stage:                           workspace
-  <<:                              *docker-env
-  <<:                              *test-refs
-  script:
-    - cargo fmt --verbose --all -- --check
-    # For the UI tests we need to disable the license check
-    - cargo fmt --verbose --all -- --check --config=license_template_path="" crates/lang/macro/tests/ui/{pass,fail}/*.rs
-
->>>>>>> 1747b345
 
 #### stage:                        examples
 
 examples-test:
   stage:                           examples
   <<:                              *docker-env
-<<<<<<< HEAD
-=======
   <<:                              *test-refs
   needs:
     - job:                         clippy-std
       artifacts:                   false
->>>>>>> 1747b345
   script:
     - for example in examples/*/; do
         cargo test --verbose --manifest-path ${example}/Cargo.toml;
@@ -339,13 +289,10 @@
 examples-test-experimental-engine:
   stage:                           examples
   <<:                              *docker-env
-<<<<<<< HEAD
-=======
   <<:                              *test-refs
   needs:
     - job:                         clippy-std
       artifacts:                   false
->>>>>>> 1747b345
   script:
     # We test only the examples for which the tests have already been migrated to
     # use the experimental engine.
@@ -370,13 +317,10 @@
 examples-clippy-std:
   stage:                           examples
   <<:                              *docker-env
-<<<<<<< HEAD
-=======
   <<:                              *test-refs
   needs:
     - job:                         clippy-std
       artifacts:                   false
->>>>>>> 1747b345
   script:
     - for example in examples/*/; do
         echo "cargo clippy --verbose --manifest-path ${example}/Cargo.toml -- -D warnings" >> /tmp/cmds;
@@ -411,12 +355,12 @@
     - for contract in ${DELEGATOR_SUBCONTRACTS}; do
         echo "cargo build --manifest-path examples/delegator/${contract}/Cargo.toml" >> /tmp/cmds;
       done
-<<<<<<< HEAD
     - cat /tmp/cmds | xargs -P 3 -I{} bash -c "{}"
 
 examples-docs:
     stage:                           examples
     <<:                              *docker-env
+    <<:                              *test-refs
     variables:
         RUSTDOCFLAGS: -Dwarnings
     script:
@@ -431,33 +375,6 @@
             echo "cargo doc --manifest-path examples/delegator/${contract}/Cargo.toml --document-private-items --verbose --no-deps" >> /tmp/cmds;
           done
         - cat /tmp/cmds | xargs -P 3 -I{} bash -c "{}"
-=======
-
-examples-contract-build-delegator:
-    stage:                         examples
-    <<:                            *docker-env
-    <<:                            *test-refs
-    script:
-        - cargo contract -V
-        - cd examples/delegator/ && ./build-all.sh
-
-examples-docs:
-  stage:                           examples
-  <<:                              *docker-env
-  <<:                              *test-refs
-  variables:
-    RUSTDOCFLAGS: -Dwarnings
-  script:
-    # `--document-private-items` needs to be in here because currently our contract macro
-    # puts the contract functions in a private module.
-    # Once https://github.com/paritytech/ink/issues/336 has been implemented we can get rid
-    # of this flag.
-    - for example in examples/*/; do
-        cargo doc --manifest-path ${example}/Cargo.toml --document-private-items --verbose --no-deps;
-      done
-    - for contract in ${DELEGATOR_SUBCONTRACTS}; do
-        cargo doc --manifest-path examples/delegator/${contract}/Cargo.toml --document-private-items --verbose --no-deps;
-      done
 
 
 #### stage:                        ink-waterfall
@@ -475,7 +392,6 @@
   script:
     - ./scripts/.ci/trigger_pipeline.sh
   allow_failure:                   true
->>>>>>> 1747b345
 
 
 #### stage:                        publish
