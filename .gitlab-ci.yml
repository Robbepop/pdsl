--- conflicted
+++ resolved
@@ -41,14 +41,7 @@
     - /^v[0-9]+\.[0-9]+.*$/        # i.e. v1.0, v2.1rc1
     - schedules
     - web
-<<<<<<< HEAD
     - branches
-=======
-    - /^[0-9]+$/                   # PRs
-    - branches
-    - trying
-    - staging
->>>>>>> 232825e9
   dependencies:                    []
   interruptible:                   true
   retry:
@@ -58,7 +51,7 @@
       - unknown_failure
       - api_failure
   tags:
-    - ci3
+    - linux-docker
 
 
 #### stage:                        check
@@ -71,6 +64,15 @@
         cargo check --verbose --all-features --manifest-path ${crate}/Cargo.toml;
       done
 
+check-wasm:
+  stage:                           check
+  <<:                              *docker-env
+  script:
+    - for crate in ${ALL_CRATES}; do
+        cargo check --verbose --no-default-features --target wasm32-unknown-unknown --manifest-path ${crate}/Cargo.toml;
+      done
+
+
 #### stage:                        workspace
 
 build-std:
@@ -83,7 +85,6 @@
         cargo build --verbose --all-features --release --manifest-path ${crate}/Cargo.toml;
       done
 
-<<<<<<< HEAD
 build-wasm:
   stage:                           workspace
   <<:                              *docker-env
@@ -167,10 +168,6 @@
   - cargo install cargo-contract || echo $?
   - cargo contract -V
 
-=======
-#### stage:                        examples
-
->>>>>>> 232825e9
 examples-test:
   stage:                           examples
   <<:                              *docker-env
@@ -179,7 +176,6 @@
   script:
     - for example in examples/*/; do
         cargo test --verbose --manifest-path ${example}/Cargo.toml;
-<<<<<<< HEAD
       done
 
 examples-fmt:
@@ -271,7 +267,4 @@
     - git commit -m "Updated docs for ${CI_COMMIT_REF_NAME} and pushed to gh-pages"
     - git push origin gh-pages --force
   after_script:
-    - rm -rf .git/ ./*
-=======
-      done
->>>>>>> 232825e9
+    - rm -rf .git/ ./*