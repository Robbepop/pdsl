// Copyright 2018-2021 Parity Technologies (UK) Ltd.
//
// Licensed under the Apache License, Version 2.0 (the "License");
// you may not use this file except in compliance with the License.
// You may obtain a copy of the License at
//
//     http://www.apache.org/licenses/LICENSE-2.0
//
// Unless required by applicable law or agreed to in writing, software
// distributed under the License is distributed on an "AS IS" BASIS,
// WITHOUT WARRANTIES OR CONDITIONS OF ANY KIND, either express or implied.
// See the License for the specific language governing permissions and
// limitations under the License.

<<<<<<< HEAD
#[cfg(feature = "ink-unstable")]
#[doc(inline)]
use crate::lazy::LazyArray;
#[cfg(doc)]
use crate::lazy::LazyIndexMap;

=======
>>>>>>> a50bf6d3
use crate::traits::{
    clear_packed_root,
    clear_spread_root_opt,
    pull_packed_root_opt,
    pull_spread_root_opt,
    push_packed_root_opt,
    push_spread_root_opt,
    ExtKeyPtr,
    KeyPtr,
    PackedLayout,
    SpreadLayout,
};
use core::{
    cell::Cell,
    fmt,
    fmt::Debug,
};
use ink_prelude::vec::Vec;
use ink_primitives::Key;

/// The entry of a single cached value of a lazy storage data structure.
#[derive(Clone, PartialEq, Eq, PartialOrd, Ord)]
pub struct StorageEntry<T> {
    /// The value or `None` if the value has been removed.
    value: Option<T>,
    /// This is [`EntryState::Mutated`] if the value has been mutated and is in
    /// need to be synchronized with the contract storage. If it is
    /// [`EntryState::Preserved`] the value from the contract storage has been
    /// preserved and does not need to be synchronized.
    state: Cell<EntryState>,
}

impl<T> Debug for StorageEntry<T>
where
    T: Debug,
{
    fn fmt(&self, f: &mut fmt::Formatter) -> fmt::Result {
        f.debug_struct("Entry")
            .field("value", &self.value)
            .field("state", &self.state.get())
            .finish()
    }
}

#[test]
fn debug_impl_works() {
    let e1 = <StorageEntry<i32>>::new(None, EntryState::Preserved);
    assert_eq!(
        format!("{:?}", &e1),
        "Entry { value: None, state: Preserved }",
    );
    let e2 = StorageEntry::new(Some(42), EntryState::Mutated);
    assert_eq!(
        format!("{:?}", &e2),
        "Entry { value: Some(42), state: Mutated }",
    );
}

/// The state of the entry.
#[derive(Debug, Copy, Clone, PartialEq, Eq, PartialOrd, Ord)]
pub enum EntryState {
    /// The entry's value must be synchronized with the contract storage.
    Mutated,
    /// The entry's value preserved the value from the contract storage.
    Preserved,
}

impl EntryState {
    /// Returns `true` if the entry state is mutated.
    pub fn is_mutated(self) -> bool {
        match self {
            EntryState::Mutated => true,
            EntryState::Preserved => false,
        }
    }

    /// Returns `true` if the entry state is preserved.
    pub fn is_preserved(self) -> bool {
        !self.is_mutated()
    }
}

impl<T> SpreadLayout for StorageEntry<T>
where
    T: SpreadLayout,
{
    const FOOTPRINT: u64 = <T as SpreadLayout>::FOOTPRINT;

    fn pull_spread(ptr: &mut KeyPtr) -> Self {
        let root_key = ExtKeyPtr::next_for::<Self>(ptr);
        Self::pull_spread_root(root_key)
    }

    fn push_spread(&self, ptr: &mut KeyPtr) {
        let root_key = ExtKeyPtr::next_for::<Self>(ptr);
        self.push_spread_root(root_key)
    }

    fn clear_spread(&self, ptr: &mut KeyPtr) {
        let root_key = ExtKeyPtr::next_for::<Self>(ptr);
        self.clear_spread_root(root_key)
    }
}

impl<T> scale::Encode for StorageEntry<T>
where
    T: scale::Encode,
{
    #[inline]
    fn size_hint(&self) -> usize {
        <Option<T> as scale::Encode>::size_hint(&self.value)
    }

    #[inline]
    fn encode_to<O: scale::Output + ?Sized>(&self, dest: &mut O) {
        <Option<T> as scale::Encode>::encode_to(&self.value, dest)
    }

    #[inline]
    fn encode(&self) -> Vec<u8> {
        <Option<T> as scale::Encode>::encode(&self.value)
    }

    #[inline]
    fn using_encoded<R, F: FnOnce(&[u8]) -> R>(&self, f: F) -> R {
        <Option<T> as scale::Encode>::using_encoded(&self.value, f)
    }
}

impl<T> scale::Decode for StorageEntry<T>
where
    T: scale::Decode,
{
    fn decode<I: scale::Input>(input: &mut I) -> Result<Self, scale::Error> {
        Ok(Self::new(
            <Option<T> as scale::Decode>::decode(input)?,
            EntryState::Preserved,
        ))
    }
}

impl<T> PackedLayout for StorageEntry<T>
where
    T: PackedLayout,
{
    #[inline]
    fn pull_packed(&mut self, at: &Key) {
        PackedLayout::pull_packed(&mut self.value, at)
    }

    #[inline]
    fn push_packed(&self, at: &Key) {
        PackedLayout::push_packed(&self.value, at)
    }

    #[inline]
    fn clear_packed(&self, at: &Key) {
        PackedLayout::clear_packed(&self.value, at)
    }
}

impl<T> StorageEntry<T>
where
    T: SpreadLayout,
{
    /// Pulls the entity from the underlying associated storage as spreaded representation.
    ///
    /// # Note
    ///
    /// Mainly used by lazy storage abstractions that only allow operating on
    /// packed storage entities such as [`LazyCell`][`crate::lazy::LazyCell`].
    pub fn pull_spread_root(root_key: &Key) -> Self {
        Self::new(pull_spread_root_opt::<T>(&root_key), EntryState::Preserved)
    }

    /// Pushes the underlying associated storage as spreaded representation.
    ///
    /// # Note
    ///
    /// Mainly used by lazy storage abstractions that only allow operating on
    /// packed storage entities such as [`LazyCell`][`crate::lazy::LazyCell`].
    pub fn push_spread_root(&self, root_key: &Key) {
        let old_state = self.replace_state(EntryState::Preserved);
        if old_state.is_mutated() {
            push_spread_root_opt::<T>(self.value().into(), &root_key);
        }
    }

    /// Clears the underlying associated storage as spreaded representation.
    ///
    /// # Note
    ///
    /// Mainly used by lazy storage abstractions that only allow operating on
    /// packed storage entities such as [`LazyCell`][`crate::lazy::LazyCell`].
    pub fn clear_spread_root(&self, root_key: &Key) {
        clear_spread_root_opt::<T, _>(&root_key, || self.value().into());
    }
}

impl<T> StorageEntry<T>
where
    T: PackedLayout,
{
    /// Pulls the entity from the underlying associated storage as packed representation.
    ///
    /// # Note
    ///
    /// Mainly used by lazy storage abstractions that only allow operating on
    /// packed storage entities such as [`LazyIndexMap`][`crate::lazy::LazyIndexMap`] or
    /// [`LazyArray`][`crate::lazy::LazyArray`].
    pub fn pull_packed_root(root_key: &Key) -> Self {
        Self::new(pull_packed_root_opt::<T>(root_key), EntryState::Preserved)
    }

    /// Pushes the underlying associated storage as packed representation.
    ///
    /// # Note
    ///
    /// Mainly used by lazy storage abstractions that only allow operating on
    /// packed storage entities such as [`LazyIndexMap`][`crate::lazy::LazyIndexMap`]
    /// or [`LazyArray`][`crate::lazy::LazyArray`].
    pub fn push_packed_root(&self, root_key: &Key) {
        let old_state = self.replace_state(EntryState::Preserved);
        if old_state.is_mutated() {
            push_packed_root_opt::<T>(self.value().into(), &root_key);
        }
    }

    /// Clears the underlying associated storage as packed representation.
    ///
    /// # Note
    ///
    /// Mainly used by lazy storage abstractions that only allow operating on
    /// packed storage entities such as [`LazyIndexMap`][`crate::lazy::LazyIndexMap`]
    /// or [`LazyArray`][`crate::lazy::LazyArray`].
    pub fn clear_packed_root(&self, root_key: &Key) {
        clear_packed_root::<Option<T>>(self.value(), &root_key);
    }
}

impl<T> StorageEntry<T> {
    /// Creates a new entry with the value and state.
    pub fn new(value: Option<T>, state: EntryState) -> Self {
        Self {
            value,
            state: Cell::new(state),
        }
    }

    /// Replaces the current entry state with the new state and returns it.
    pub fn replace_state(&self, new_state: EntryState) -> EntryState {
        // The implementation of `Cell::set` uses `Cell::replace` so instead
        // of offering both APIs we simply opted to offer just the more general
        // replace API for `Entry`.
        self.state.replace(new_state)
    }

    /// Returns a shared reference to the value of the entry.
    pub fn value(&self) -> &Option<T> {
        &self.value
    }

    /// Returns an exclusive reference to the entry value.
    ///
    /// # Note
    ///
    /// This changes the `mutate` state of the entry if the entry was occupied
    /// since the caller could potentially change the returned value.
    pub fn value_mut(&mut self) -> &mut Option<T> {
        if self.value.is_some() {
            self.state.set(EntryState::Mutated);
        }
        &mut self.value
    }

    /// Converts the entry into its value.
    pub fn into_value(self) -> Option<T> {
        self.value
    }

    /// Puts the new value into the entry and returns the old value.
    ///
    /// # Note
    ///
    /// This changes the `mutate` state of the entry to `true` as long as at
    /// least one of `old_value` and `new_value` is `Some`.
    pub fn put(&mut self, new_value: Option<T>) -> Option<T> {
        let new_value_is_some = new_value.is_some();
        let old_value = core::mem::replace(&mut self.value, new_value);
        if old_value.is_some() || new_value_is_some {
            self.state.set(EntryState::Mutated);
        }
        old_value
    }
}<|MERGE_RESOLUTION|>--- conflicted
+++ resolved
@@ -12,15 +12,6 @@
 // See the License for the specific language governing permissions and
 // limitations under the License.
 
-<<<<<<< HEAD
-#[cfg(feature = "ink-unstable")]
-#[doc(inline)]
-use crate::lazy::LazyArray;
-#[cfg(doc)]
-use crate::lazy::LazyIndexMap;
-
-=======
->>>>>>> a50bf6d3
 use crate::traits::{
     clear_packed_root,
     clear_spread_root_opt,
